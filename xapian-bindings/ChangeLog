--- conflicted
+++ resolved
@@ -1,10 +1,9 @@
-<<<<<<< HEAD
 Tue Dec 09 00:06:44 GMT 2008  Richard Boulton <richard@lemurconsulting.com>
 
 	* xapian.i: include postingsource.h from all bindings, even those
 	  which don't support directors, so that built-in posting sources,
 	  like the geospatial one, can be used.
-=======
+
 Mon Aug 17 07:39:32 GMT 2009  Richard Boulton <richard@lemurconsulting.com>
 
 	* python/extra.i: Add support to the NumericRanges object to get
@@ -19,7 +18,6 @@
 
 	* csharp/Makefile.am,xapian.i: Update for SerialisationContext to
 	  Registry rename.
->>>>>>> f93a2949
 
 Sun Aug 02 12:21:05 GMT 2009  Richard Boulton <richard@lemurconsulting.com>
 

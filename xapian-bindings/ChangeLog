--- conflicted
+++ resolved
@@ -1,4 +1,3 @@
-<<<<<<< HEAD
 Sun Aug 02 09:06:55 GMT 2009  Richard Boulton <richard@lemurconsulting.com>
 
 	* python/util.i: Use getters to access members of
@@ -34,12 +33,11 @@
 
 	* NEWS,csharp/Makefile.am,python/extra.i,python/pythontest.py,
 	  python/util.i,xapian.i: Restore the changes.
-=======
+
 Mon Aug 10 13:09:12 GMT 2009  Olly Betts <olly@survex.com>
 
 	* csharp/Makefile.am,xapian.i: Update for SerialisationContext to
 	  Registry rename.
->>>>>>> 6cfbf803
 
 Sun Aug 02 12:21:05 GMT 2009  Richard Boulton <richard@lemurconsulting.com>
 

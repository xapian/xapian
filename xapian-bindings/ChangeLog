<<<<<<< HEAD
Sun Aug 02 09:06:55 GMT 2009  Richard Boulton <richard@lemurconsulting.com>

	* python/util.i: Use getters to access members of
	  StringAndFrequency.

Fri Jul 31 18:16:22 GMT 2009  Richard Boulton <richard@lemurconsulting.com>

	* xapian.i: Ignore the Xapian::NumericRange::operator<, which was
	  causing an error when building the PHP bindings (but not the
	  Python bindings, for some reason).
	* csharp/Makefile.am: Add the new generated files.

Sun Jul 19 07:49:46 GMT 2009  Richard Boulton <richard@lemurconsulting.com>

	* python/extra.i,python/pythontest2.py: Update matchspy support,
	  and add tests of use of matchspies.

Sun Jul 19 07:49:10 GMT 2009  Richard Boulton <richard@lemurconsulting.com>

	* xapian.i: Update with new MatchSpy support.

Sun Jul 19 07:48:51 GMT 2009  Richard Boulton <richard@lemurconsulting.com>

	* csharp/Makefile.am: Add MatchSpy.cs to build.

Tue Nov 27 10:34:32 GMT 2007  Richard Boulton <richard@lemurconsulting.com>

	* python/extra.i,python/util.i: Add "nothread" declarations for
	  methods which need to avoid having the GIL released when they're
	  called.

Mon Oct 29 03:03:57 GMT 2007  Olly Betts <olly@survex.com>

	* NEWS,csharp/Makefile.am,python/extra.i,python/pythontest.py,
	  python/util.i,xapian.i: Restore the changes.
=======
Mon Aug 17 07:39:32 GMT 2009  Richard Boulton <richard@lemurconsulting.com>

	* python/extra.i: Add support to the NumericRanges object to get
	  the ranges as a dict.
	* python/util.i: Fix a memory leak on error (in theory - I've not
	  got a way to generate this error, so haven't been able to produce
	  the leak or test the fix).
	* python/pythontest2.py: Update tests to cover new NumericRanges
	  object.
>>>>>>> f93a2949

Mon Aug 10 13:09:12 GMT 2009  Olly Betts <olly@survex.com>

	* csharp/Makefile.am,xapian.i: Update for SerialisationContext to
	  Registry rename.

Sun Aug 02 12:21:05 GMT 2009  Richard Boulton <richard@lemurconsulting.com>

	* python/pythontest3.py: Sync with pythontest2.

Sun Aug 02 12:19:24 GMT 2009  Richard Boulton <richard@lemurconsulting.com>

	Merge from matchspy branch
	* csharp/Makefile.am,python/extra.i,python/pythontest2.py,
	  python/util.i,xapian.i: Add support for new MatchSpy class, and
	  the matchspy.h header.

Sat Aug 01 10:07:02 GMT 2009  Richard Boulton <richard@lemurconsulting.com>

	* python/pythontest3.py: Update to match pythontest2.py (after 2to3
	  conversion).

Sat Aug 01 09:58:32 GMT 2009  Olly Betts <olly@survex.com>

	* php/Makefile.am,php/smoketest.php,php/smoketest5.php: Merged the PHP
	  "smoketest" back together now we don't need to support PHP4 as well.

Sun Jul 26 21:55:47 GMT 2009  Richard Boulton <richard@lemurconsulting.com>

	* python/doxy2swig.py: Tell textwrap not to break long words -
	  fixes a load of places in the documentation comments where C++
	  names and type names were cut in two.  Also fixes a problem on
	  the postingsource branch where actual python identifiers were
	  being cut in two (for some very long identifiers).

Thu Jul 23 04:13:02 GMT 2009  Olly Betts <olly@survex.com>

	* NEWS,configure.ac: Update for 1.1.2.

Tue Jul 21 17:12:06 GMT 2009  Olly Betts <olly@survex.com>

	* NEWS: Update from ChangeLog and sync with 1.0.13 and 1.0.14.

Tue Jul 21 04:38:51 GMT 2009  Olly Betts <olly@survex.com>

	* python/extra.i: Sort out iterators to work with the Python 3
	  next()/__next__() changes.  (ticket#246)

Tue Jul 21 03:37:38 GMT 2009  Olly Betts <olly@survex.com>

	* python/extra.i: Python 3 doesn't support unbound methods, so use
	  lambda to work around this in a way which also works with Python 2.

Mon Jul 20 14:51:10 GMT 2009  Olly Betts <olly@survex.com>

	* python/util.i: Remove unused empty Xapian::PythonProblem C++ class.

Mon Jul 20 14:46:24 GMT 2009  Olly Betts <olly@survex.com>

	* python/pythontest2.py,python/pythontest3.py: Cast the result of
	  integer division to an integer - in Python 3 this returns a float
	  and even in Python 2 the cast makes the intent clearer.

Mon Jul 20 14:03:39 GMT 2009  Olly Betts <olly@survex.com>

	* python/extra.i,python/util.i: Use a multi-arg argout typemap to
	  avoid having to mess around with ValueRangeProcessor.__call__().

Mon Jul 20 12:54:51 GMT 2009  Olly Betts <olly@survex.com>

	* python/extra.i,python/util.i: Use %rename for renaming get_hit to
	  _get_hit_internal.  Taken from patch in ticket #246.

Mon Jul 20 12:32:10 GMT 2009  Olly Betts <olly@survex.com>

	* python/extra.i,python/util.i: Rename metadata_keys_begin and
	  metadata_keys_end using %rename rather than using delete and
	  assignment in Python.  This should reduce start-up time for the
	  Python bindings a fraction.  Taken from Peter Kelm's patch in
	  ticket#246.

Mon Jul 20 11:58:30 GMT 2009  Olly Betts <olly@survex.com>

	* python/Makefile.am: Need to run doxy2swig.py from $(srcdir).

Mon Jul 20 03:31:44 GMT 2009  Olly Betts <olly@survex.com>

	* configure.ac,python/doxy2swig.py,python/doxy2swig.py.in: We
	  explicitly run doxy2swig.py from the Makefile using $(PYTHON) so
	  there is no need to AC_CONFIG_FILES it to substitute @PYTHON@ in the
	  #! line.

Mon Jul 20 02:40:09 GMT 2009  Olly Betts <olly@survex.com>

	* python/pythontest3.py,python/smoketest3.py: Fix "from .testsuite
	  import *" to "from testsuite import *".

Fri Jun 26 10:24:51 GMT 2009  Olly Betts <olly@survex.com>

	* ruby/smoketest.rb: Add regression test for failing to accept an
	  integer value > MAXINT for a double parameter, fixed by upgrading
	  to using the latest SWIG SVN trunk.

Wed Jun 10 01:12:23 GMT 2009  Olly Betts <olly@survex.com>

	* configure.ac: Update for 1.1.1.

Tue Jun 09 14:01:04 GMT 2009  Olly Betts <olly@survex.com>

	* NEWS: Update for 1.1.1.

Wed May 27 05:52:20 GMT 2009  Olly Betts <olly@survex.com>

	* README: Add note about GSoC 2009 project to reimplement Perl bindings
	  using SWIG.

Wed May 20 20:55:13 GMT 2009  Richard Boulton <richard@lemurconsulting.com>

	* xapian.i: Add overloaded version of set_collapse_key() to
	  bindings which exposes the new parameter.

Tue May 19 09:21:33 GMT 2009  Olly Betts <olly@survex.com>

	* python/docs/index.html,python/extra.i,python/smoketest2.py,
	  tcl8/docs/index.html,tcl8/smoketest.tcl,xapian.i: Wrap
	  Query::MatchAll and Query::MatchNothing for Python and Tcl8 and
	  document how they are wrapped (ticket#158).
	* csharp/docs/index.html,php/docs/index.html,ruby/docs/index.html:
	  Document that Query::MatchAll and Query::MatchNothing aren't wrapped
	  for these languages yet, and to use Query("") and Query() instead.

Tue May 19 09:17:41 GMT 2009  Olly Betts <olly@survex.com>

	* php/util.i: %pragma(php4) -> %pragma(php) (purely cosmetic change).

Tue May 19 04:48:06 GMT 2009  Olly Betts <olly@survex.com>

	* configure.ac: Don't test an empty $CSC further which saves a fork
	  and avoids an odd looking message.

Sat May 16 08:51:15 GMT 2009  Olly Betts <olly@survex.com>

	* python/docs/examples/simplematchdecider.py: Pick "avoid_value" from
	  the second parameter, not the third.
	* python/docs/examples/simplematchdecider.py,
	  python/docs/examples/simplesearch.py: Use str.join() for simpler,
	  clearer code.

Mon May 11 12:20:31 GMT 2009  Olly Betts <olly@survex.com>

	* xapian.i: Oops, make that PostingSource::register_matcher_().

Mon May 11 10:50:21 GMT 2009  Olly Betts <olly@survex.com>

	* xapian.i: Fix for PostingSource::set_matcher_() change.

Sat May 09 07:59:10 GMT 2009  Olly Betts <olly@survex.com>

	* xapian-head.i: Update to work with new ValueIteratorEnd_ proxy
	  class.

Wed May 06 06:45:22 GMT 2009  Olly Betts <olly@survex.com>

	* README,python/docs/index.html: Update documentation for mod_python
	  issues and also document the related mod_wsgi issue.  The status
	  is now that everything seems to work if you stick to the main
	  interpreter (ticket#185 and ticket#364).

Tue May 05 13:11:43 GMT 2009  Richard Boulton <richard@lemurconsulting.com>

	Merge from opsynonym branch:
	* python/smoketest2.py,python/smoketest3.py: Update tests with
	  FLAG_PARTIAL to expect SYNONYM in generated query.

Wed Apr 29 15:42:37 GMT 2009  Olly Betts <olly@survex.com>

	* README: Note that the testsuite fails due to a bug in the test/unit
	  module in Ruby 1.9.0, but applications using the bindings should
	  work, and that the testsuite works with Ruby 1.9.1.  Drop all mention
	  of Ruby 1.6.x as that appears to be completely dead both upstream
	  and in the wild.

Wed Apr 29 13:06:55 GMT 2009  Olly Betts <olly@survex.com>

	* configure.ac: Update required SWIG version to r11194 to get better
	  Python 3 support (ticket#346) and to eliminate superfluous GIL
	  locking calls (ticket#185).

Mon Apr 27 08:43:37 GMT 2009  Olly Betts <olly@survex.com>

	* xapian-bindings.spec.in: Update for rename of XapianSharp.so to
	  _XapianSharp.so.

Mon Apr 27 08:37:22 GMT 2009  Olly Betts <olly@survex.com>

	* xapian-bindings.spec.in: Update for where we now install the tcl8
	  bindings.

Thu Apr 23 06:59:22 GMT 2009  Olly Betts <olly@survex.com>

	* Makefile.am,configure.ac,csharp/Makefile.am,csharp/docs/Makefile.am,
	  generic/generic.mk,guile/Makefile.am,java-swig/Makefile.am,
	  java/Makefile.am,java/native/Makefile.am,java/org/xapian/Makefile.am,
	  java/org/xapian/errors/Makefile.am,
	  java/org/xapian/examples/Makefile.am,php/Makefile.am,
	  php/docs/Makefile.am,python/Makefile.am,python/docs/Makefile.am,
	  ruby/Makefile.am,ruby/docs/Makefile.am,tcl8/Makefile.am,
	  tcl8/docs/Makefile.am: Fix things up so that in a bootstrapped SVN
	  tree, automatic regeneration of autotools-generated files uses the
	  in-tree versions of the autotools.
	* configure.ac,java/Makefile.am,java/org/Makefile.am: Eliminate
	  java/org/Makefile.am which just forwards to its "xapian"
	  subdirectory.

Wed Apr 22 13:57:58 GMT 2009  Olly Betts <olly@survex.com>

	* NEWS: Fix date.

Wed Apr 22 13:51:21 GMT 2009  Olly Betts <olly@survex.com>

	* NEWS: Update for 1.1.0.

Wed Apr 22 11:55:48 GMT 2009  Olly Betts <olly@survex.com>

	* configure.ac: Put XAPIAN_CXXFLAGS in CXXFLAGS (rather than
	  AM_CXXFLAGS) for the duration of configure, since AM_CXXFLAGS isn't
	  used for test compiles by configure (we need it as it may include
	  options to put the compiler into ISO C++ mode).

Tue Apr 21 06:40:37 GMT 2009  Olly Betts <olly@survex.com>

	* INSTALL: Python 2.6 and later look in ~/.local for Python modules so
	  update the instructions to suggest users use this standard location
	  for installing without root access.

Tue Apr 21 05:59:29 GMT 2009  Olly Betts <olly@survex.com>

	* NEWS: Clean up for release.

Mon Apr 20 14:23:47 GMT 2009  Olly Betts <olly@survex.com>

	* NEWS: Sync changes from 1.0.12.

Sat Apr 18 08:25:11 GMT 2009  Olly Betts <olly@survex.com>

	* INSTALL: Speak of 0.9.3 in the past tense.  Add a note about being
	  able to pass variables to configure to pick which of several
	  parallel installations of a language to build for.

Sun Apr 05 03:59:31 GMT 2009  Olly Betts <olly@survex.com>

	* NEWS: Update from ChangeLog.

Fri Mar 27 03:27:03 GMT 2009  Olly Betts <olly@survex.com>

	* csharp/util.i,java-swig/util.i,ruby/util.i: Remove %rename
	  directives for get_sumpart_needs_doclength as this method no longer
	  exists.

Wed Mar 25 17:31:28 GMT 2009  Richard Boulton <richard@lemurconsulting.com>

	* python/pythontest2.py: Change deletion of database objects to
	  Database.close() calls, which should be more robust across
	  different python implementations, and should also avoid problems
	  on windows when the temporary database directories are deleted if
	  other objects which aren't deleted have lingering references to
	  the database.

Tue Mar 24 12:37:45 GMT 2009  Richard Boulton <richard@lemurconsulting.com>

	* ruby/Makefile.am: Fix dependency target in ruby's xapian_wrap.d
	  file.

Mon Mar 23 11:49:10 GMT 2009  Olly Betts <olly@survex.com>

	* python/generate-python-exceptions,python/pythontest2.py,
	  python/pythontest3.py: Update for PostingSource::reset() ->
	  PostingSource::init() rename.

Wed Mar 18 06:05:31 GMT 2009  Olly Betts <olly@survex.com>

	* python/docs/index.html: Non-pythonic iterators now being removed
	  in 1.3.0, not 1.2.0.

Mon Mar 16 14:05:50 GMT 2009  Olly Betts <olly@survex.com>

	* NEWS: Sync with 1.0.11.

Wed Mar 11 11:31:59 GMT 2009  Richard Boulton <richard@lemurconsulting.com>

	* python/pythontest2.py,python/pythontest3.py: Round the weights
	  returned for the OP_SCALE_WEIGHT test, to avoid failing due to
	  rounding errors.

Wed Mar 11 11:18:57 GMT 2009  Olly Betts <olly@survex.com>

	* xapian.i: Updated to wrap xapian/weight.h directly, such that it
	  builds with the new Xapian::Weight class.

Wed Mar 11 11:15:18 GMT 2009  Richard Boulton <richard@lemurconsulting.com>

	* python/testsuite2.py,python/testsuite3.py: Remove bare except:
	  handlers from testsuite, so ctrl-C stop the whole testsuite, not
	  just one test.

Wed Mar 11 00:06:54 GMT 2009  Richard Boulton <richard@lemurconsulting.com>

	* python/pythontest3.py: Update to match pythontest2.py (after
	  passing through 2to3).

Tue Mar 10 18:02:08 GMT 2009  Richard Boulton <richard@lemurconsulting.com>

	* python/extra.i,python/pythontest2.py: Preserve posting sources on
	  queries when set on enquire, and when retrieved from enquire
	  objects.

Tue Mar 10 17:46:48 GMT 2009  Richard Boulton <richard@lemurconsulting.com>

	* python/extra.i: When making a query object, keep references to
	  posting sources in the query.  Copy references for sub queries
	  into parent queries, too.
	* python/pythontest2.py: Modify test to include regression test for
	  the above.

Tue Mar 10 17:06:56 GMT 2009  Richard Boulton <richard@lemurconsulting.com>

	* python/extra.i: Add better support for deprecation of single
	  argument form of the Enquire::set_sort_by_* methods, and for
	  deprecation of the old name ("ascending") for the second
	  argument.  Add deprecation warnings to the remaining three
	  set_sort_by_*value* methods, too.

Tue Mar 10 09:14:44 GMT 2009  Richard Boulton <richard@lemurconsulting.com>

	* python/extra.i: Keep references to Stoppers and Sorters set on
	  objects, to avoid segfaults when they go out of scope, and add
	  deprecation warnings for single argument form of the set_sort_by_*
	  methods.
	* python/pythontest2.py: Tests for the above.

Thu Mar 05 10:34:38 GMT 2009  Richard Boulton <richard@lemurconsulting.com>

	* xapian.i: There are now several useful built-in posting sources,
	  so remove the code which ignores postingsource.h if there aren't
	  directors.

Thu Mar 05 08:01:18 GMT 2009  Olly Betts <olly@survex.com>

	* configure.ac: Fix comment to match code.

Wed Mar 04 23:37:29 GMT 2009  Olly Betts <olly@survex.com>

	* python/pythontest2.py: Fix comment typo.

Wed Mar 04 23:33:17 GMT 2009  Olly Betts <olly@survex.com>

	* php/docs/examples/simpleindex.php5,python/pythontest2.py,
	  python/pythontest3.py,python/replicationtest2.py,
	  tcl8/docs/examples/simpleindex.tcl,xapian.i: Update for the
	  "WritableDatabase::flush()" to "WritableDatabase::commit()" change.

Wed Mar 04 23:23:14 GMT 2009  Olly Betts <olly@survex.com>

	* xapian.i: Wrap MSet::get_uncollapsed_matches_lower_bound(),
	  MSet::get_uncollapsed_matches_estimated(), and
	  MSet::get_uncollapsed_matches_upper_bound().

Wed Mar 04 16:56:28 GMT 2009  Richard Boulton <richard@lemurconsulting.com>

	* python/extra.i: When ValueRangeProcessors are passed to the
	  QueryParser, keep a list of them so that they're not deleted
	  until the QueryParser is.
	* python/pythontest2.py: Regression test that the proxying works -
	  this test crashed without the patch to extra.i.

Mon Mar 02 20:45:09 GMT 2009  Richard Boulton <richard@lemurconsulting.com>

	* python/extra.i: Remove Document_unserialise and
	  Query_unserialise from API.

Mon Mar 02 10:32:59 GMT 2009  Richard Boulton <richard@lemurconsulting.com>

	* csharp/Makefile.am,xapian.i: Update with new serialisation
	  context class.

Mon Mar 02 08:38:36 GMT 2009  Richard Boulton <richard@lemurconsulting.com>

	* python/pythontest2.py: Extend "database closed" test slightly, to
	  cover a case which caused a segfault with core before revision
	  r11980.

Thu Feb 26 04:09:04 GMT 2009  Olly Betts <olly@survex.com>

	* configure.ac,ruby/Makefile.am: Workaround rubyio.h vs ruby/io.h
	  incompatibility.  Fix defaulting of RUBY_INC_ARCH to RUBY_INC.

Thu Feb 26 03:12:11 GMT 2009  Olly Betts <olly@survex.com>

	* configure.ac,ruby/Makefile.am: Fixes for Ruby 1.9 compatibility
	  (bug#323).

Mon Feb 16 11:09:20 GMT 2009  Richard Boulton <richard@lemurconsulting.com>

	* python/generate-python-exceptions,python/pythontest2.py,xapian.i:
	  Update for new posting source interface.

Sat Feb 07 00:18:45 GMT 2009  Richard Boulton <richard@lemurconsulting.com>

	* python/pythontest2.py: Add python test of document and query
	  serialisation and unserialisation.

Tue Jan 20 13:55:54 GMT 2009  Olly Betts <olly@survex.com>

	* ruby/util.i: Fix for Ruby 1.9 compatibility.

Mon Jan 19 23:16:13 GMT 2009  Olly Betts <olly@survex.com>

	* configure.ac: Use rubyhdrdir if it exists (it was added at some
	  point during Ruby 1.9 development).  See bug#323.

Tue Jan 06 00:54:51 GMT 2009  Olly Betts <olly@survex.com>

	* python/Makefile.am: Temporarily disable replicationtest.py
	  for now, as it just seems to fail most of the time.  See bug#320.

Tue Jan 06 00:43:58 GMT 2009  Olly Betts <olly@survex.com>

	* python/Makefile.am: Clean up any left over test databases on "make
	  clean".

Tue Jan 06 00:43:01 GMT 2009  Olly Betts <olly@survex.com>

	* python/pythontest2.py: All but two testcases delete the database(s)
	  they create if they pass, so fix the remaining two to do the same.

Mon Jan 05 04:09:05 GMT 2009  Olly Betts <olly@survex.com>

	* configure.ac: Allow Python buildings to be built on Cygwin (taken
	  from patch 1.0.7-python.patch from Cygwin Ports, and adapted for
	  Python 3.0 compatibility).

Mon Jan 05 02:14:17 GMT 2009  Olly Betts <olly@survex.com>

	* csharp/Makefile.am: Rename the compiled C++ wrapper from
	  XapianSharp.la to _XapianSharp.la to avoid a name clash on with the
	  C# assembly XapianSharp.dll on Microsoft Windows.

Mon Jan 05 00:36:48 GMT 2009  Olly Betts <olly@survex.com>

	* configure.ac: Allow PHP bindings to be built on Cygwin (patch
	  1.0.7-php.patch from Cygwin Ports).

Mon Jan 05 00:18:39 GMT 2009  Olly Betts <olly@survex.com>

	* configure.ac,ruby/Makefile.am: Allow ruby bindings to be built on
	  Cygwin (need to pass -lruby there).

Sun Jan 04 23:45:24 GMT 2009  Olly Betts <olly@survex.com>

	* configure.ac,tcl8/Makefile.am: Allow tcl8 bindings to be built on
	  Cygwin (based on patch 1.0.7-tcl.patch from Cygwin Ports).

Mon Dec 29 16:54:54 GMT 2008  James Aylett <james@tartarus.org>

	* python/docs/examples/: get_description() is now __str__() in Python.

Fri Dec 26 15:22:01 GMT 2008  Richard Boulton <richard@lemurconsulting.com>

	* xapian.i: Add Database.close() method.

Tue Dec 23 05:59:02 GMT 2008  Olly Betts <olly@survex.com>

	* csharp/xapian_wrap.d ruby/xapian_wrap.d php/xapian_wrap.d i
	  tcl8/xapian_wrap.d: svn:ignore dependency makefile fragments
	  generated by swig -MD.

Tue Dec 23 05:55:20 GMT 2008  Olly Betts <olly@survex.com>

	* python/: svn:ignore new generated databases.

Tue Dec 23 05:52:54 GMT 2008  Olly Betts <olly@survex.com>

	* configure.ac,python/Makefile.am,python/generate-python-exceptions,
	  python/generate-python-exceptions.in: Explicitly run
	  generate-python-exceptions using $(PERL) rather than generating it
	  with AC_OUTPUT just to substitute the "#!" line.

Mon Dec 22 15:08:33 GMT 2008  Richard Boulton <richard@lemurconsulting.com>

	* python/Makefile.am: Add replicationtest2.py to distribution.

Mon Dec 22 13:48:56 GMT 2008  Richard Boulton <richard@lemurconsulting.com>

	* python/Makefile.am: Enable the replication test by default, now
	  that it passes.

Mon Dec 22 13:47:05 GMT 2008  Richard Boulton <richard@lemurconsulting.com>

	* python/replicationtest.py,python/replicationtest2.py: Make
	  replication test a bit more stringent, and don't trigger
	  potential problems with swapping a database back in place by
	  updating the uuids, so each replicated database is effectively
	  brand new, as far as replication is concerned.

Sat Dec 20 11:41:42 GMT 2008  Richard Boulton <richard@lemurconsulting.com>

	* python/Makefile.am: Pass the default value of PYTHONPATH through
	  to python tests (just make sure our recently compiled modules are
	  at the start of it).  Pass abs_builddir in the TESTS_ENVIRONMENT
	  variable, since the replication test needs it.
	* python/replicationtest2.py: Add a test (currently failing) of
	  database replication under heavy concurrent modification load.

Sat Dec 20 10:17:11 GMT 2008  Richard Boulton <richard@lemurconsulting.com>

	* python/pythontest2.py: Fix test of get_eset() to match change in
	  behaviour of get_eset().
	* python/pythontest3.py: Bring up to date with pythontest2.py

Mon Dec 08 03:45:20 GMT 2008  Olly Betts <olly@survex.com>

	* debian/: Sync with 1.0 branch.

Mon Dec 08 03:18:22 GMT 2008  Olly Betts <olly@survex.com>

	* python/Makefile.am: Need to clean testsuite.pyc from srcdir since
	  that's where it gets generated as things stand (upstream fix for
	  Debian bug 506090).

Sat Nov 01 01:52:29 GMT 2008  Olly Betts <olly@survex.com>

	* NEWS: Sync with 1.0.9 and update from ChangeLog.

Fri Oct 31 22:53:13 GMT 2008  Olly Betts <olly@survex.com>

	* python/docs/index.html: Document Python-specific
	  Database.metadata_keys(prefix) method.

Fri Oct 31 19:22:53 GMT 2008  Richard Boulton <richard@lemurconsulting.com>

	* python/generate-python-exceptions.in: Convert
	  XapianSetPythonException to Xapian::SetPythonException, and
	  export it.  This is neccessary to allow separately compiled
	  extension modules to handle xapian errors appropriately.

Thu Oct 09 09:53:39 GMT 2008  Olly Betts <olly@survex.com>

	* configure.ac: Update autoconf requirement to 2.63, libtool to 2.2.6.

Sun Sep 28 14:31:49 GMT 2008  Richard Boulton <richard@lemurconsulting.com>

	* python/pythontest2.py: Change test_value_mods() to test chert
	  instead of flint, for extra regression test of recently fixed bug
	  in chert, and fix doccomment for test function.

Fri Sep 26 19:02:19 GMT 2008  Richard Boulton <richard@lemurconsulting.com>

	* python/pythontest2.py: Add a test of adding, modifying, and
	  deleting values.  This passed with flint (as committed), but
	  fails currently if the test is changed to use chert.

Fri Sep 26 04:54:39 GMT 2008  Richard Boulton <richard@lemurconsulting.com>

	* python/Makefile.am: Add testsuite2.py and testsuite3.py to
	  distribution.

Wed Sep 10 15:28:57 GMT 2008  Richard Boulton <richard@lemurconsulting.com>

	* python/generate-python-exceptions.in: Back out patch which added
	  XapianDirectorException to work around exception mangling bug in
	  swig, now that we're using a version of swig which has the bug
	  fixed.

Wed Sep 10 15:21:26 GMT 2008  Richard Boulton <richard@lemurconsulting.com>

	* ../swig: Update version of swig in use to current HEAD (swig
	  revision 10831.  Changes python import method to avoid giving a
	  warning with the upcoming 2.6 release (and failing with 2.7 or
	  later).  Also includes a different fix for ticket #289, so we
	  could back out our XapianDirectorException class now.

	  No other significant changes in the generated files - several
	  warning fixes, some rearrangement of the order of variable
	  declarations, some removal of code which wasn't used anyway.

Fri Sep 05 11:03:38 GMT 2008  Richard Boulton <richard@lemurconsulting.com>

	* python/pythontest2.py,python/pythontest3.py: Add test for
	  get_uuid() (not really python specific, but I can't easily add
	  this test to smoketest because it needs an on-disk database,
	  which there's no infrastructure in smoketest to clean up).

Fri Sep 05 09:59:02 GMT 2008  Richard Boulton <richard@lemurconsulting.com>

	* xapian.i: Add Database::get_uuid() to wrappers.

Thu Sep 04 04:30:09 GMT 2008  Olly Betts <olly@survex.com>

	* NEWS: Sync with 1.0.8.

Thu Sep 04 04:28:12 GMT 2008  Olly Betts <olly@survex.com>

	* configure.ac: Set version to 1.1.0.

Wed Sep 03 06:17:11 GMT 2008  Richard Boulton <richard@lemurconsulting.com>

	* python/generate-python-exceptions.in: Use our own
	  XapianDirectorException, to avoid the unwanted side effects of
	  the default SWIG mechanism.  Fixes ticket #289.
	* python/pythontest2.py,python/pythontest3.py: Add
	  test_director_exception(), which tests the fix for ticket #289.

Wed Sep 03 05:22:09 GMT 2008  Richard Boulton <richard@lemurconsulting.com>

	* python/util.i: Fix memory leaks in query constructor typemaps.
	  Also, remove old, commented out, code which almost certainly had
	  similar memory leaks - I don't think we're going to want this
	  code, but if we do, rewriting it by copying the maintained and
	  working code for the query constructor is less likely to lead to
	  subtle errors.

Mon Aug 04 05:06:46 GMT 2008  Olly Betts <olly@survex.com>

	* NEWS: Sync against 1.0.7 release.

Wed Jul 30 01:13:43 GMT 2008  Olly Betts <olly@survex.com>

	* python/generate-python-exceptions.in: Fix tiny comment typo.

Mon Jul 21 12:22:02 GMT 2008  Olly Betts <olly@survex.com>

	* configure.ac: Put the bug report URL as the third parameter to
	  AC_INIT.  Add proper m4 quoting in a few places (nowhere that
	  should actually change behaviour).  Use "dnl" comments in preference
	  to "#" comments to help reduce the size of the configure script.

Wed Jul 16 17:45:42 GMT 2008  Richard Boulton <richard@lemurconsulting.com>

	* python/: Rename test files to end with ...2.py, and add versions
	  generated by 2to3 named ...3.py.  (2to3 seems to be quite buggy
	  still, so the generated versions need some hand editing after
	  running it; in future, we should probably remove the ...3.py
	  versions and just automatically generate them.)

Thu Jul 10 10:47:50 GMT 2008  Olly Betts <olly@survex.com>

	* configure.ac: LT_PREREQ seems to need to be just before LT_INIT.

Wed Jul 09 23:02:02 GMT 2008  Olly Betts <olly@survex.com>

	* Makefile.am: Revert dist-hook fix - that problem is caused by using
	  libtool 1.5.x and we now require 2.2.x.
	* configure.ac: Add "LT_PREREQ([2.2.4])" to enforce this requirement.
	  Use LT_INIT instead of now deprecated AC_PROG_LIBTOOL.

Wed Jul 09 14:52:54 GMT 2008  Richard Boulton <richard@lemurconsulting.com>

	* Makefile.am: Add $(distdir) to directory names in dist-hook rule
	  to make it actually work.

Wed Jul 09 14:31:25 GMT 2008  Richard Boulton <richard@lemurconsulting.com>

	* Makefile.am: Add dist-hook rule to ensure that the m4 directory
	  exists; if it doesn't, autoreconf reports "couldn't open
	  directory `m4'".

Wed Jul 09 10:46:36 GMT 2008  Olly Betts <olly@survex.com>

	* configure.ac: The workaround to avoid probe code for F77, GCJ, and
	  RC being added to configure is no longer required now that we're
	  using libtool 2.2 so remove it.

Wed Jul 09 10:30:16 GMT 2008  Olly Betts <olly@survex.com>

	* csharp/Makefile.am,guile/Makefile.am,java-swig/Makefile.am,
	  java/Makefile.am,java/native/Makefile.am,php/Makefile.am,
	  python/Makefile.am,ruby/Makefile.am,tcl8/Makefile.am: More changes
	  neeed for --enable-quiet support.

Wed Jul 09 10:19:38 GMT 2008  Olly Betts <olly@survex.com>

	* configure.ac: Replace AM_CONFIG_HEADER with the more modern
	  AC_CONFIG_HEADERS.

Wed Jul 09 10:17:57 GMT 2008  Olly Betts <olly@survex.com>

	* Makefile.am,configure.ac: Add support for "--enable-quiet" like
	  xapian-core and omega have.

Wed Jul 09 10:14:47 GMT 2008  Olly Betts <olly@survex.com>

	* Makefile.am,configure.ac: Use AC_CONFIG_MACRO_DIR and
	  ACLOCAL_AMFLAGS as libtoolize 2.2.4 recommends.

Tue Jul 01 21:05:48 GMT 2008  Richard Boulton <richard@lemurconsulting.com>

	* python/pythontest.py,python/smoketest.py,python/testsuite.py:
	  Fixes to make tests closer to being compatible with python 3.0.

Mon Jun 30 19:56:48 GMT 2008  Richard Boulton <richard@lemurconsulting.com>

	* python/util.i: Fix #if PY_VERSION_HEX statements which aren't
	  inside %{ %} to be %#if.  Similarly for the corresponding #else
	  and #endifs.

Fri Jun 27 00:40:54 GMT 2008  Olly Betts <olly@survex.com>

	* NEWS: Update from ChangeLog and against 1.0 branch.

Thu Jun 26 03:08:06 GMT 2008  Olly Betts <olly@survex.com>

	* csharp/docs/index.html,php/docs/index.html,python/docs/index.html,
	  ruby/docs/index.html,tcl8/docs/index.html: Document all the database
	  factory functions for all languages.  Document the library version
	  functions for all languages.

Thu Jun 26 03:06:43 GMT 2008  Olly Betts <olly@survex.com>

	* java/native/: Make passing string from Java to C++ zero-byte safe.
	  It doesn't appear to be simple to make C++ to Java work though.

Thu Jun 26 00:47:16 GMT 2008  Olly Betts <olly@survex.com>

	* ruby/smoketest.rb: Update copyright notice for previous change.

Thu Jun 26 00:02:30 GMT 2008  Olly Betts <olly@survex.com>

	* ruby/smoketest.rb: Test the version reporting functions.

Wed Jun 25 21:35:49 GMT 2008  Olly Betts <olly@survex.com>

	* ruby/docs/index.html: Document how database factory functions are
	  wrapped.

Wed Jun 25 21:06:41 GMT 2008  Richard Boulton <richard@lemurconsulting.com>

	* python/extra.i: Tidy up the documentation comments for
	  TermListItem.

Tue Jun 24 18:21:12 GMT 2008  Richard Boulton <richard@lemurconsulting.com>

	* python/doxy2swig.py.in: Adjust to be compatible with python 3.0.
	  Fortunately, this can be done without breaking it for python 2.x.

Sat Jun 14 23:35:34 GMT 2008  Richard Boulton <richard@lemurconsulting.com>

	* python/util.i: Fix previous commit - one of the pieces of
	  conditional code was the wrong way round.

Sat Jun 14 12:09:45 GMT 2008  Richard Boulton <richard@lemurconsulting.com>

	* python/util.i: Fixes for compilation with python 3.0;
	  conditionally replace PyString_ methods with PyBytes_ methods.

Mon Jun 02 11:55:23 GMT 2008  Richard Boulton <richard@lemurconsulting.com>

	* python/Makefile.am: Add modern/xapian_wrap.d to CLEANFILES in
	  maintainer mode.

Mon Jun 02 11:54:55 GMT 2008  Richard Boulton <richard@lemurconsulting.com>

	* xapian.i: Add support for the new Database methods,
	  get_value_freq(), get_value_lower_bound() and
	  get_value_upper_bound().
	* python/pythontest.py: Add test of these methods.

Sun Jun 01 15:13:07 GMT 2008  Olly Betts <olly@survex.com>

	* configure.ac: Update version to 1.0.7 to match 1.0 branch.

Sun May 25 22:45:36 GMT 2008  Olly Betts <olly@survex.com>

	* NEWS: Update from ChangeLog and sync with 1.0 branch.

Sun May 25 17:15:43 GMT 2008  Olly Betts <olly@survex.com>

	* xapian-head.i: Fix dummy Chert and Flint Database factory functions,
	  used when Chert and/or Flint are disabled.

Sat May 24 08:51:22 GMT 2008  Richard Boulton <richard@lemurconsulting.com>

	* python/pythontest.py: Rename one of the two test_postingsource()
	  functions, so that they both get run!

Thu May 22 11:53:23 GMT 2008  Olly Betts <olly@survex.com>

	* csharp/docs/index.html,php/docs/index.html,ruby/docs/index.html,
	  tcl8/docs/index.html: The "program" version of Remote::open() *is*
	  now wrapped, so update the documentation.

Thu May 22 11:16:54 GMT 2008  Olly Betts <olly@survex.com>

	* python/docs/index.html: Fix typo (Database.synonym and synonym_begin
	  should be synonyms and synonyms_begin).

Thu May 22 11:07:24 GMT 2008  Olly Betts <olly@survex.com>

	* python/docs/index.html: The "program" version of Remote::open() *is*
	  now wrapped, so update the documentation.

Sun May 18 05:36:07 GMT 2008  Richard Boulton <richard@lemurconsulting.com>

	* python/docs/index.html: Update documentation of pythonic
	  iterators.
	* python/extra.i: Correct documentation comment for
	  Database.spellings().

Thu May 15 09:00:26 GMT 2008  Olly Betts <olly@survex.com>

	* java-swig/Makefile.am: Remove SWIGTYPE_p_bool.java as it is no
	  longer generated.

Thu May 15 08:11:04 GMT 2008  Olly Betts <olly@survex.com>

	* csharp/Makefile.am: Remove SWIGTYPE_p_bool.cs as it is no longer
	  generated.

Mon May 12 06:51:43 GMT 2008  Richard Boulton <richard@lemurconsulting.com>

	* python/pythontest.py: Add test of ValueWeightPostingSource.

Mon May 05 16:02:03 GMT 2008  Olly Betts <olly@survex.com>

	* php/except.i: Remove PHP4-specific stuff and tweak to maximise the
	  amount of exception handling code which is in the helper function.
	  Fix the copyright statements which were copied verbatim from
	  xapian.i whereas the code here is all fairly recent.

Mon May 05 11:03:52 GMT 2008  Richard Boulton <richard@lemurconsulting.com>

	* csharp/Makefile.am: Change names of generated files to match
	  those made by new SWIG version.

Mon May 05 11:58:45 BST 2008  Richard Boulton <richard@lemurconsulting.com>

	* ../swig: Update version of swig in use to current HEAD.  Causes
	  few changes other than whitespace to the generated bindings, but
	  makes new features in swig (such as better support for reference
	  counted pointers) available.  Also only performs initialisation
	  of swig wrapper once when there are multiple interpreters in use,
	  which could possibly help a little with bug #185.

Sat May 03 18:10:04 GMT 2008  Richard Boulton <richard@lemurconsulting.com>

	* configure.ac: Fix breakage introduced when I changed "print foo"
	  to "print(foo)" - join strings in the print with + instead of ,.
	  mingw builds can't have worked with this, though they may still
	  not!

Sat May 03 14:00:55 GMT 2008  Olly Betts <olly@survex.com>

	* xapian-bindings.spec.in: Remove "www." from xapian.org and
	  oligarchy.co.uk URLs.  Bump minimum required Python version to 2.3.

Sat May 03 10:59:58 GMT 2008  Olly Betts <olly@survex.com>

	* configure.ac: Improve code which prevents probing for f77, etc.

Fri May 02 17:24:17 GMT 2008  Richard Boulton <richard@lemurconsulting.com>

	* csharp/Makefile.am,guile/Makefile.am,java-swig/Makefile.am,
	  php/Makefile.am,ruby/Makefile.am,tcl8/Makefile.am: Seemed to work
	  for python, so use SWIG's -MD flag for all the other swig targets
	  too.

Fri May 02 15:21:41 GMT 2008  Richard Boulton <richard@lemurconsulting.com>

	* python/Makefile.am: Use SWIG's -MD flag to generate dependencies.

Fri May 02 15:21:22 GMT 2008  Richard Boulton <richard@lemurconsulting.com>

	* python/extra.i: Correct typo in comment.

Mon Apr 28 17:07:03 GMT 2008  Richard Boulton <richard@lemurconsulting.com>

	* python/pythontest.py: Fix python test of PostingSource to include
	  a reset() method.

Mon Apr 28 02:31:42 GMT 2008  Olly Betts <olly@survex.com>

	* python/generate-python-exceptions.in: Mark PostingSource::reset() as
	  a directed method.

Thu Apr 24 02:18:46 GMT 2008  Olly Betts <olly@survex.com>

	* configure.ac,generic/generic.mk: Back out the --swigheaders change.

Thu Apr 24 01:55:25 GMT 2008  Olly Betts <olly@survex.com>

	* python/Makefile.am: Use "-rmdir" rather than "|| true" for
	  consistency.

Wed Apr 23 18:14:10 GMT 2008  Richard Boulton <richard@lemurconsulting.com>

	* python/pythontest.py: Remove references to "flint" from test
	  database names (use "db_" instead).  Add a simple test of the
	  posting source stuff.

Wed Apr 23 17:42:41 GMT 2008  Richard Boulton <richard@lemurconsulting.com>

	* python/Makefile.am: Give up on MKDIR_P, and just use "-test -d
	  xapian || mkdir xapian" instead.

Wed Apr 23 17:03:21 GMT 2008  Richard Boulton <richard@lemurconsulting.com>

	* python/Makefile.am: Use $(MKDIR_P) instead of @MKDIR_P@, as
	  suggested by the automake documentation.

Wed Apr 23 15:23:03 GMT 2008  Richard Boulton <richard@lemurconsulting.com>

	* debian/python-xapian.install,python/Makefile.am,python/xapian.pth,
	  xapian-bindings.spec.in: Change way python bindings are installed
	  again, hopefully more successfully this time.  We found a problem
	  with the .pth method on some systems, so instead we now put all
	  the python files in a subdirectory called xapian/, but rename the
	  xapian.py file to __init__.py (and similarly for the .pyc and
	  .pyo files).  This makes it into a python package, and seems to
	  work well, and also hides the internal _xapian module from public
	  view.

Wed Apr 23 11:02:45 GMT 2008  Olly Betts <olly@survex.com>

	* csharp/Makefile.am,java-swig/Makefile.am,
	  python/generate-python-exceptions.in,xapian.i: Only wrap
	  PostingSource where we have directors.  Fix up various issues
	  with the wrapping.

Wed Apr 23 09:43:06 GMT 2008  Olly Betts <olly@survex.com>

	* README: Note Python 2.3 or later is required.

Wed Apr 23 09:21:57 GMT 2008  Richard Boulton <richard@lemurconsulting.com>

	* configure.ac: Require python 2.3 or greater.  2.2 is essentially
	  unsupported upstream.

Wed Apr 23 08:39:18 GMT 2008  Richard Boulton <richard@lemurconsulting.com>

	* python/doxy2swig.py.in: Revert earlier change, since it would
	  result in the bindings varying massively depending on the version
	  of python in use at maintainer-build time, which doesn't seem
	  helpful.  python2.2 currently works with a non maintainer-mode
	  build, so there's an easy workaround for the problem.

Wed Apr 23 07:55:25 GMT 2008  Richard Boulton <richard@lemurconsulting.com>

	* xapian-bindings.spec.in: Update RPM .spec file to reflect the new
	  location of the python packages, and the .pth file.

Wed Apr 23 07:51:52 GMT 2008  Richard Boulton <richard@lemurconsulting.com>

	* debian/changelog,debian/patch,debian/python-xapian.install:
	  Update debian packaging to remove the patch which is currently
	  applied (since it's included in HEAD now), and to get the python
	  packages from the new locations (and include the .pth file).

Wed Apr 23 07:38:20 GMT 2008  Olly Betts <olly@survex.com>

	* xapian.i: Use "%include <xapian/query.h>" to wrap Xapian::Query so
	  we automatically pick up new features (in this case, the new
	  PostingSource constructor).

Wed Apr 23 03:41:28 GMT 2008  Olly Betts <olly@survex.com>

	* Makefile.am,csharp/Makefile.am,java-swig/Makefile.am,
	  tcl8/docs/index.html,xapian-head.i,xapian.i: Split the header chunk
	  of xapian.i out into xapian-head.i.  Remove lingering references to
	  quartz.  Wrap chert.

Wed Apr 23 02:47:00 GMT 2008  Olly Betts <olly@survex.com>

	* python/extra.i: Update comment.

Wed Apr 23 00:25:46 GMT 2008  Richard Boulton <richard@lemurconsulting.com>

	* python/doxy2swig.py.in: Fix build with --enable-maintainer-mode
	  and python 2.2, by providing fallback for the "textwrap" module,
	  which isn't present by default in 2.2.

Wed Apr 23 00:15:21 GMT 2008  Richard Boulton <richard@lemurconsulting.com>

	* python/Makefile.am,python/xapian.pth: Change installation
	  location for the python bindings to use a "xapian" subdirectory
	  to hold the files, and use a "xapian.pth" file to ensure that the
	  contents of this directory are on the path.  Seems to be the more
	  usual way to install python extensions these days, and matches
	  the way we need to install on windows.

Tue Apr 22 16:16:55 GMT 2008  Richard Boulton <richard@lemurconsulting.com>

	* php/smoketest.php,php/smoketest5.php: Add test that VALUE_GE
	  works for PHP.

Thu Apr 17 22:54:37 GMT 2008  Olly Betts <olly@survex.com>

	* tcl8/Makefile.am: Remove bogus "../" from tcllibdir.

Thu Apr 17 05:41:21 GMT 2008  Olly Betts <olly@survex.com>

	* configure.ac: Add missing m4 quoting so that TCL_LIB is correctly
	  determined.

Tue Apr 15 09:38:07 GMT 2008  Richard Boulton <richard@lemurconsulting.com>

	* python/docs/index.html,python/extra.i,python/pythontest.py:
	  Remove the deprecated legacy support for the sequence API on
	  pythonic iterators.

Mon Apr 14 07:18:50 GMT 2008  Richard Boulton <richard@lemurconsulting.com>

	* python/extra.i,xapian.i: Add support for
	  Database.metadata_keys_begin() and Database.metadata_keys_end().
	  For python, these are wrapped as simply "metadata_keys()".
	* python/pythontest.py: Test Database.metadata_keys().

Mon Apr 07 07:28:14 GMT 2008  Olly Betts <olly@survex.com>

	* README: Note that Tcl 8.3 and earlier are no longer supported by
	  upstream.

Tue Apr 01 04:27:43 GMT 2008  Olly Betts <olly@survex.com>

	* java/native/Makefile.am,python/Makefile.am,ruby/Makefile.am: Use
	  the libtool -shrext option to specify a different module extension
	  rather than our own ugly bodge.

Mon Mar 31 02:10:22 GMT 2008  Olly Betts <olly@survex.com>

	* php/smoketest.php: Remove stray extra blank line.

Fri Mar 28 10:18:27 GMT 2008  Richard Boulton <richard@lemurconsulting.com>

	* configure.ac: Bump version number to 1.0.6 to match xapian-core.

Fri Mar 28 00:22:15 GMT 2008  Richard Boulton <richard@lemurconsulting.com>

	* xapian.i: Modify wrapping of get_mset() to match the new
	  definitions in xapian/enquire.h (though this shouldn't change
	  user-visible behaviour in the bindings).  Also, allow a
	  mdecider (and matchspy) parameter to be passed even for languages
	  which don't have director support, now that we have a built-in
	  match decider.  Also, wrap valuesetmatchdecider.h, so that the
	  built-in match decider defined there can be used.
	* php/smoketest.php,python/pythontest.py: Add tests that
	  ValueSetMatchDecider works in python and PHP.

Wed Mar 19 01:02:21 GMT 2008  Olly Betts <olly@survex.com>

	* ruby/docs/Makefile.am: Ship simplematchdecider.rb.
	* tcl8/docs/Makefile.am: Ship simpleexpand.tcl.

Wed Mar 12 09:01:04 GMT 2008  Olly Betts <olly@survex.com>

	* java-swig/: Remove Quartz.* from svn:ignore.

Wed Mar 12 08:59:30 GMT 2008  Olly Betts <olly@survex.com>

	* python/Makefile.am: Clean up libtoolconfig.tmp after use.

Wed Mar 12 08:57:55 GMT 2008  Olly Betts <olly@survex.com>

	* README,configure.ac,php/Makefile.am,php/docs/Makefile.am,
	  php/docs/examples/simpleexpand.php4,
	  php/docs/examples/simpleindex.php4,
	  php/docs/examples/simplesearch.php4,php/docs/index.html,
	  php/smoketest4.php,php/util.i,xapian-bindings.spec.in,xapian.i:
	  Remove PHP4 support.

Wed Mar 12 08:29:06 GMT 2008  Olly Betts <olly@survex.com>

	* csharp/Makefile.am,csharp/SmokeTest.cs,csharp/util.i,
	  java-swig/Makefile.am,java-swig/SmokeTest.java,
	  java/native/Enquire.cc,java/native/Query.cc,
	  java/native/org_xapian_XapianJNI.h,java/org/xapian/Enquire.java,
	  java/org/xapian/Query.java,java/org/xapian/XapianJNI.java,php/util.i,
	  python/,ruby/util.i,ruby/xapian.rb,xapian.i: Remove all deprecated
	  features slated for removal in 1.1.0.

Tue Mar 11 20:32:26 GMT 2008  Olly Betts <olly@survex.com>

	* java-swig/util.i: Xapian::weight::clone() collides with Java's
	  Object.clone(), so rename to cloneWeight().  Wrap Xapian::valueno
	  as Java type int to avoid a conflict with SWIG/Java's machinery.

Tue Mar 11 04:51:00 GMT 2008  Olly Betts <olly@survex.com>

	* java-swig/Makefile.am: Add MultiValueSorter.java, Sorter.java, and
	  TermGenerator$flags.class.

Wed Mar 05 22:36:46 GMT 2008  Olly Betts <olly@survex.com>

	* NEWS: Update to HEAD with un-backported changes kept separate.

Wed Mar 05 21:30:13 GMT 2008  Olly Betts <olly@survex.com>

	* NEWS: Update to 1.0 branch point.

Sun Feb 24 11:02:44 GMT 2008  Olly Betts <olly@survex.com>

	* java-swig/Makefile.am,php/Makefile.am,ruby/Makefile.am,
	  tcl8/Makefile.am: Minor comment correction (we only remove a single
	  file in each case).

Sun Feb 24 01:11:25 GMT 2008  Olly Betts <olly@survex.com>

	* configure.ac,python/Makefile.am: The Python module now has the
	  extension which Python expects, which fixes a failure on Mac OS X.
	  PYTHON_PATHSEP is no longer required.

Sat Feb 23 23:09:05 GMT 2008  Olly Betts <olly@survex.com>

	* configure.ac: Correct SWIG version in error message.

Thu Feb 21 00:28:20 GMT 2008  Richard Boulton <richard@lemurconsulting.com>

	* configure.ac,generic/generic.mk: Use the new --swigheaders option
	  in xapian-config to get the list of header files for the core,
	  and add all of these as a dependency for the rules to run swig.
	  This is currently an overly inclusive dependency, but it's hard
	  to keep track of exactly which header files are being included,
	  and the plan is to eventually include all of them.

Mon Jan 28 11:52:59 GMT 2008  Richard Boulton <richard@lemurconsulting.com>

	* xapian.i: Ignore various unwanted bits of DatabaseReplica.

Mon Jan 28 03:22:43 GMT 2008  Richard Boulton <richard@lemurconsulting.com>

	* xapian.i: Include replication.h in the bindings.

Wed Jan 09 22:41:24 GMT 2008  Richard Boulton <richard@lemurconsulting.com>

	* csharp/Makefile.am: Add MultiValueSorter.cs to
	  XAPIAN_SWIG_CS_SRCS so that it gets cleaned up correctly.
	* xapian.i: Put OP_VALUE_GE and OP_VALUE_LE in the right place in
	  the enum, so that they get the right values in language bindings.

Wed Jan 09 22:00:15 GMT 2008  Richard Boulton <richard@lemurconsulting.com>

	* xapian.i: Add OP_VALUE_GE and OP_VALUE_LE to Query, and add
	  constructor which they are used with.

Sun Dec 23 03:29:32 GMT 2007  Olly Betts <olly@survex.com>

	* configure.ac: Sort out the default value of TCL_LIB, which could
	  end up being under /usr/share in 1.0.4 and 1.0.5.

Sat Dec 22 18:25:19 GMT 2007  Olly Betts <olly@survex.com>

	* php/smoketest.php: Add note that this script should be run using
	  'make check' in the build tree (rather than trying to copy it to
	  a webserver as someone recently tried to).

Sat Dec 22 18:24:05 GMT 2007  Olly Betts <olly@survex.com>

	* php/smoketest.php: Fix to work under PHP4.

Sat Dec 22 04:32:39 GMT 2007  Olly Betts <olly@survex.com>

	* ruby/docs/Makefile.am: We need a custom install-data-local rule to
	  get the rdocs subdirectory installed (and a corresponding
	  uninstall-local rule to uninstall it).

Fri Dec 21 18:14:06 GMT 2007  Olly Betts <olly@survex.com>

	* NEWS: Too late for the 1.0.5 release, but reword the Python GIL fix
	  description in terms of user-visible API.

Fri Dec 21 02:14:35 GMT 2007  Olly Betts <olly@survex.com>

	* NEWS: Bump release date.

Wed Dec 19 03:46:09 GMT 2007  Olly Betts <olly@survex.com>

	* NEWS,configure.ac: Update for 1.0.5.

Wed Dec 19 01:18:58 GMT 2007  Olly Betts <olly@survex.com>

	* configure.ac: If rdoc isn't found, set RDOC="$MISSING rdoc" so the
	  user gets a better error if make tries to build the RDocs.

Wed Dec 19 00:34:45 GMT 2007  Olly Betts <olly@survex.com>

	* NEWS: Updated.

Tue Dec 18 18:58:36 GMT 2007  Olly Betts <olly@survex.com>

	* php/smoketest.php: Add feature test to ensure that optional
	  arguments to XapianQuery's "term" constructor are wrapped.
	* xapian.i: Remove comment "FIXME wrap optional arguments in PHP?"
	  referring to XapianQuery's "term" constructor as they are already
	  wrapped.

Mon Dec 17 21:02:38 GMT 2007  Olly Betts <olly@survex.com>

	* php/Makefile.am,python/Makefile.am: Having moved the directory
	  creation out of the locked region, we now need to ignore errors
	  from 'test -d DIR || mkdir DIR' as two make processes might try
	  to create the directory at the same time.

Fri Dec 14 10:43:03 GMT 2007  Richard Boulton <richard@lemurconsulting.com>

	* php/Makefile.am,python/Makefile.am: Ensure that the directories
	  that stamp files will be placed in exist before calling
	  $(multitarget_begin).  Fixes compilation failures in clean trees.

Thu Dec 13 01:58:58 GMT 2007  Olly Betts <olly@survex.com>

	* configure.ac: Improve the clarity of the error given when none
	  of the tools neeed for any supported language are found.

Thu Dec 13 01:50:17 GMT 2007  Olly Betts <olly@survex.com>

	* configure.ac,ruby/Makefile.am: Fix the Ruby module's extension so it
	  works on Mac OS X.

Thu Dec 13 01:14:29 GMT 2007  Olly Betts <olly@survex.com>

	* csharp/Makefile.am,generic/generic.mk,java-swig/Makefile.am,
	  php/Makefile.am,python/Makefile.am,ruby/Makefile.am: Factor
	  out the code to lock multitarget rules against parallel make,
	  and fix it to handle the source being changed while the rule
	  is executing, and to correct return an error code if we fail
	  while trying to recover from the removal of a target of a
	  multi-target rule.

Thu Dec 13 01:04:04 GMT 2007  Olly Betts <olly@survex.com>

	* xapian.i: Wrap Enquire::set_sort_by_relevance_then_key().

Wed Dec 12 02:22:58 GMT 2007  Olly Betts <olly@survex.com>

	* NEWS: Update from ChangeLog in preparation for 1.0.5.

Tue Dec 11 15:09:37 GMT 2007  Olly Betts <olly@survex.com>

	* ruby/docs/Makefile.am: Fix rule to build rdocs.

Tue Dec 11 01:33:23 GMT 2007  Olly Betts <olly@survex.com>

	* configure.ac,ruby/docs/Makefile.am: Run "rdoc" to generate the
	  Ruby-specific API documentation which ruby/docs/index.html has
	  a (previously dead) link to.
	* ruby/xapian.rb: Tweak ":nodoc:" directive so rdoc recognises it.

Thu Nov 29 02:48:06 GMT 2007  Olly Betts <olly@survex.com>

	* php/: Add test for XapianMultiValueSorter.

Thu Nov 29 02:47:17 GMT 2007  Olly Betts <olly@survex.com>

	* xapian.i: Wrap Enquire::set_sort_by_key() and
	  Enquire::set_sort_by_key_then_relevance().

Thu Nov 29 02:06:10 GMT 2007  Olly Betts <olly@survex.com>

	* php/smoketest5.php: Fix use of Database_get_document to new style OO
	  interface.  Fix error string when the PHP5 exception test fails.

Wed Nov 28 20:17:09 GMT 2007  Olly Betts <olly@survex.com>

	* csharp/Makefile.am,python/generate-python-exceptions.in,xapian.i:
	  Wrap Xapian::Sorter and subclasses.

Wed Nov 28 19:19:08 GMT 2007  Olly Betts <olly@survex.com>

	* ruby/Makefile.am: SWIG has accepted -initname in at least one
	  released version, so switch to using it instead of the now
	  deprecated -feature option.

Wed Nov 28 11:17:40 GMT 2007  Richard Boulton <richard@lemurconsulting.com>

	* python/util.i: Don't drop the GIL when calling
	  Xapian_MSet_items_get() and Xapian_ESet_items_get() - these
	  methods build a python list, and return a PyObject, so it's not
	  safe to do so, and doing so may cause undefined behaviour in
	  multithreaded environments.

Wed Nov 28 00:52:46 GMT 2007  Olly Betts <olly@survex.com>

	* configure.ac: Change remaining uses of "print" in python to bracket
	  their arguments.

Wed Nov 28 00:50:41 GMT 2007  Olly Betts <olly@survex.com>

	* java-swig/Makefile.am,java/Makefile.am: Check for directory
	  existence rather than calling mkdir unconditionally as despite the
	  "(ignored)", the error message seems to confuse some people.

Tue Nov 27 22:34:11 GMT 2007  Richard Boulton <richard@lemurconsulting.com>

	* configure.ac: Change "print foo" to "print(foo)" in python
	  version checks, for compatibility with python 3.0.

Tue Nov 27 03:08:51 GMT 2007  Olly Betts <olly@survex.com>

	* configure.ac: Log the output of trying to compile conftest.java in
	  config.log; if the test fails, report whether the failure was
	  compiling or running the test program.

Tue Nov 20 01:04:31 GMT 2007  Richard Boulton <richard@lemurconsulting.com>

	* java/native/xapian_jni.h: Add include of <cstring> to fix
	  compile error with gcc-4.3 snapshot.

Fri Nov 16 15:58:57 GMT 2007  Olly Betts <olly@survex.com>

	* configure.ac: Update error message to reflect requirement for at
	  least python 2.2.

Fri Nov 16 15:57:53 GMT 2007  Olly Betts <olly@survex.com>

	* configure.ac: SWIG 1.3.32 has now been released, so require at least
	  this released version.

Tue Nov 06 12:34:00 GMT 2007  Olly Betts <olly@survex.com>

	* java/org/xapian/Makefile.am: No need to set SUFFIXES manually for
	  suffixes used in implicit rules.

Sat Nov 03 01:07:39 GMT 2007  Olly Betts <olly@survex.com>

	* csharp/docs/index.html: Improve wording.

Fri Nov 02 20:31:55 GMT 2007  Olly Betts <olly@survex.com>

	* tcl8/docs/index.html: Update documentation to cover flint and that
	  quartz is now deprecated.

Fri Nov 02 20:15:19 GMT 2007  Olly Betts <olly@survex.com>

	* tcl8/except.i: Remove code to handle `const char *' exceptions - as
	  of 1.0.0 the QueryParser throws QueryParserError instead.

Fri Nov 02 02:16:32 GMT 2007  Olly Betts <olly@survex.com>

	* configure.ac: Overhaul code to find tcl.h.  The old way no longer
	  worked with Debian unstable.

Tue Oct 30 05:00:42 GMT 2007  Olly Betts <olly@survex.com>

	* NEWS: The GUARD macro I fixed in SWIG/Python isn't actually used by
	  Xapian so remove the NEWS item about it.

Tue Oct 30 04:56:13 GMT 2007  Olly Betts <olly@survex.com>

	* NEWS,configure.ac: Update for 1.0.4.

Mon Oct 29 18:35:09 GMT 2007  Olly Betts <olly@survex.com>

	* NEWS: Update.

Mon Oct 29 17:15:20 GMT 2007  Olly Betts <olly@survex.com>

	* python/docs/index.html: Promote the Pythonic iterators more
	  and deprecate the non-pythonic iterators.  Make it clearer
	  that the "sequence API" is deprecated.

Mon Oct 29 16:50:28 GMT 2007  Olly Betts <olly@survex.com>

	* python/docs/index.html: Fix typo.

Mon Oct 29 02:54:53 GMT 2007  Olly Betts <olly@survex.com>

	* NEWS,csharp/Makefile.am,python/extra.i,python/pythontest.py,
	  python/util.i,xapian.i: Back out match spy changes in preparation
	  for creating a branch for them.

Sat Oct 27 06:05:56 BST 2007  Olly Betts <olly@survex.com>

	* csharp/SmokeTest.cs,ruby/smoketest.rb,tcl8/smoketest.tcl: Update for
	  changed output for Query::get_description() for OP_SCALE_WEIGHT.

Sat Oct 27 06:03:53 BST 2007  Olly Betts <olly@survex.com>

	* php/smoketest.php: Update for changed output for
	  Query::get_description() for OP_SCALE_WEIGHT.

Sat Oct 27 06:01:13 BST 2007  Olly Betts <olly@survex.com>

	* NEWS: Update.

Fri Oct 26 18:10:10 BST 2007  Richard Boulton <richard@lemurconsulting.com>

	* python/docs/examples/simpleexpand.py,
	  python/docs/examples/simplematchdecider.py,
	  python/docs/examples/simplesearch.py: Change from using the
	  old-style MSET_* constants to access the mset item values to the
	  new-style attribute based method.

Fri Oct 26 17:56:32 BST 2007  Olly Betts <olly@survex.com>

	* python/docs/index.html: Document MSET_DOCUMENT.

Fri Oct 26 01:08:50 BST 2007  Olly Betts <olly@survex.com>

	* python/: Add xapian.pyo to svn:ignore.

Fri Oct 26 01:04:47 BST 2007  Olly Betts <olly@survex.com>

	* python/smoketest.py: Update for changed output from
	  Query::get_description().

Thu Oct 25 18:11:40 BST 2007  Olly Betts <olly@survex.com>

	* php/Makefile.am: The php4 and php5 .cc and .h files are no longer
	  identical so don't bother carefully interleaving them as it doesn't
	  help the tarball compress better now.
	* php/Makefile.am: Use $(datadir) instead of $(datarootdir) so that
	  the RPM spec file works with older versions of autoconf.

Tue Oct 23 16:19:15 BST 2007  Olly Betts <olly@survex.com>

	* csharp/docs/Makefile.am,php/docs/Makefile.am,python/docs/Makefile.am,
	  ruby/docs/Makefile.am,tcl8/docs/Makefile.am: Update for the
	  bindings.html -> index.html change.

Tue Oct 23 16:18:09 BST 2007  Olly Betts <olly@survex.com>

	* python/util.i: Fix warning with Python <= 2.4 and GCC >= 4.2.

Mon Oct 22 22:45:08 BST 2007  Olly Betts <olly@survex.com>

	* csharp/docs/bindings.html,php/docs/bindings.html,
	  python/docs/bindings.html,ruby/docs/bindings.html,
	  tcl8/docs/bindings.html: Rename 'bindings.html' to 'index.html'.

Mon Oct 22 22:34:42 BST 2007  Olly Betts <olly@survex.com>

	* python/docs/bindings.html: "character set" -> "character encoding".

Wed Oct 17 00:49:39 BST 2007  Olly Betts <olly@survex.com>

	* NEWS: Update with changes due to using a newer SWIG SVN snapshot.

Tue Oct 09 22:14:03 BST 2007  Olly Betts <olly@survex.com>

	* NEWS: Update.

Tue Oct 09 22:01:57 BST 2007  Olly Betts <olly@survex.com>

	* php/util.i: For PHP4, wrap Xapian::sortable_serialise() as
	  xapian_sortable_serialise() and Xapian::sortable_unserialise() as
	  xapian_sortable_unserialise().
	* php/docs/bindings.html: Document how non-class functions are
	  wrapped.

Tue Oct 09 00:00:53 BST 2007  Olly Betts <olly@survex.com>

	* php/: Fix wrapping of NumberValueRangeProcessor for PHP4 - SWIG
	  sees the Xapian::v102 namespace, but doesn't understand the
	  "using" directive.  Also split the regression test for bug#193
	  into separate versions for PHP4 and PHP5 as the previous version
	  only worked for PHP5.

Sun Oct 07 19:47:55 BST 2007  Richard Boulton <richard@lemurconsulting.com>

	* csharp/SmokeTest.cs,php/smoketest.php,php/smoketest4.php,
	  php/smoketest5.php,python/pythontest.py,python/smoketest.py,
	  ruby/smoketest.rb,tcl8/smoketest.tcl,xapian.i: Update for the
	  change from OP_MULT_WEIGHT to OP_SCALE_WEIGHT.

Mon Oct 01 00:38:21 BST 2007  Richard Boulton <richard@lemurconsulting.com>

	* csharp/SmokeTest.cs,php/smoketest.php,php/smoketest4.php,
	  php/smoketest5.php,python/smoketest.py,ruby/smoketest.rb,
	  tcl8/smoketest.tcl: Add tests for OP_MULT_WEIGHT and
	  corresponding constructor to smoketests.
	* NEWS: Updated

Sun Sep 30 23:38:45 BST 2007  Richard Boulton <richard@lemurconsulting.com>

	* xapian.i: Add OP_MULT_WEIGHT, and the new constructor needed to
	  use it.
	* python/pythontest.py: Add simple test of OP_MULT_WEIGHT feature,
	  and a more involved test which uses the value of
	  MSet.get_max_possible() from an initial query to get the factor
	  necessary to normalise the weights from a subquery, and then uses
	  this factor in a second query with OP_MULT_WEIGHT.
	* NEWS: Updated

Sun Sep 30 21:16:41 BST 2007  Richard Boulton <richard@lemurconsulting.com>

	* csharp/Makefile.am,python/extra.i,python/pythontest.py,
	  python/util.i,xapian.i: Re-apply changes which needed more
	  thought or more work before being included in a release.
	* NEWS: Update with current descriptions of these changes.

Sat Sep 29 01:29:14 BST 2007  Richard Boulton <richard@lemurconsulting.com>

	* ruby/smoketest.rb: Change name of test for metadata to avoid
	  collision with matchdecider test (and to be correctly
	  descriptive).

Fri Sep 28 18:33:09 BST 2007  Olly Betts <olly@survex.com>

	* NEWS: Update for 1.0.3.

Fri Sep 28 18:06:58 BST 2007  Olly Betts <olly@survex.com>

	* INSTALL,configure.ac: Allow the user to specify TCL_LIB=... on the
	  configure command line to override autodetection.
	* Makefile.am: Automatically set up DISTCHECK_CONFIGURE_FLAGS so that
	  "make distcheck" passes without user intervention, and remove the
	  now redundant EXTRADISTCHECK_CONFIGURE_FLAGS variable.
	* INSTALL: Remove documentation for EXTRADISTCHECK_CONFIGURE_FLAGS.
	* INSTALL: Fix cut-and-paste error - the documentation for how to
	  install the tcl module without root access suggested installing them
	  in a directory named "my-python-modules"!

Fri Sep 28 13:48:10 BST 2007  Richard Boulton <richard@lemurconsulting.com>

	* python/smoketest.py: Test behaviour of empty metadata keys.

Fri Sep 28 13:18:34 BST 2007  Richard Boulton <richard@lemurconsulting.com>

	* csharp/SmokeTest.cs,ruby/smoketest.rb: Add tests for metadata
	  methods.

Fri Sep 28 13:08:52 BST 2007  Richard Boulton <richard@lemurconsulting.com>

	* xapian.i: Add support for get_metadata() and set_metadata() to
	  databases.
	* php/smoketest.php,python/smoketest.py: Add simple tests of
	  metadata methods.

Fri Sep 28 03:54:19 BST 2007  Olly Betts <olly@survex.com>

	* configure.ac: Update for 1.0.3.  Use ustar format for tarball since
	  we have to for xapian-core anyway.

Fri Sep 28 03:46:22 BST 2007  Olly Betts <olly@survex.com>

	* csharp/Makefile.am,python/extra.i,python/pythontest.py,python/util.i,
	  xapian.i: Back out changes for 1.0.3 corresponding to changes backed
	  out for xapian-core.

Fri Sep 28 03:43:56 BST 2007  Olly Betts <olly@survex.com>

	* csharp/util.i: Ignore ValueRangeProcessor::operator(), since
	  we don't usefully wrap it at present.

Fri Sep 28 03:38:22 BST 2007  Olly Betts <olly@survex.com>

	* configure.ac: Fix reversed sense tests for user overrides of
	  RUBY_INC, RUBY_LIB, and RUBY_LIB_ARCH.

Wed Sep 26 11:50:24 BST 2007  Richard Boulton <richard@lemurconsulting.com>

	* python/testsuite.py: Add a "runonly" parameter to runtests(),
	  allowing the set of tests to run to be specified.
	* python/pythontest.py: Use any commandline arguments to populate
	  the "runonly" parameter, allowing the tests to run to be
	  specified on the command line.

Fri Sep 21 16:47:11 BST 2007  Richard Boulton <richard@lemurconsulting.com>

	* python/docs/bindings.html: Suggest using Python version 2.4 or
	  later if using mod-python: apparently, even with the
	  "PythonInterpreter main_interpreter" workaround, mod-python gets
	  into a deadlock with Xapian with Python 2.3.

Wed Sep 19 16:11:58 BST 2007  Richard Boulton <richard@lemurconsulting.com>

	* python/docs/bindings.html: Add documentation for python
	  implementations of ValueRangeProcessors.

Wed Sep 19 16:06:18 BST 2007  Richard Boulton <richard@lemurconsulting.com>

	* python/pythontest.py,python/util.i: Implement conversion of the
	  return value from ValueRangeProcessor subclasses implemented in
	  Python from a tuple, so that such subclasses can change the
	  values of begin and end.

Wed Sep 19 14:11:22 BST 2007  Richard Boulton <richard@lemurconsulting.com>

	* xapian.i: Add director directive for Xapian::ValueRangeProcessor,
	  to allow implementations in the target language, where directors
	  are supported.
	* python/generate-python-exceptions.in: Copy workaround for thread
	  handling stuff for ValueRangeProcessor::operator().
	* python/pythontest.py: Add test_queryparser_custom_vrp() for
	  ValueRangeProcessors implemented in Python, and clean up some of
	  the other tests slightly.

Wed Sep 19 00:46:31 BST 2007  Olly Betts <olly@survex.com>

	* python/util.i: Fix typo in comment.

Tue Sep 18 19:59:50 BST 2007  Richard Boulton <richard@lemurconsulting.com>

	* python/docs/bindings.html: Document the return value of
	  ValueRangeProcessor.__call__()

Tue Sep 18 19:42:13 BST 2007  Richard Boulton <richard@lemurconsulting.com>

	* python/util.i,python/extra.i: Add support for
	  ValueRangeProcessor.operator(); this is messy because we need to
	  make special argout typemaps, and the parameter names (begin and
	  end) are used for arguments of type "std::string&" elsewhere -
	  therefore, we have to extend ValueRangeProcessor with a new
	  __call() method with uniquely named arguments, and then override
	  the original __call__ method with this (in the python code).
	  ValueRangeProcessor.__call__() now returns a 3-tuple, (slotnum,
	  begin, end) - previously, it always failed with a type error, so
	  this won't break existing code.  Fixes bug #193 for Python.
	* python/smoketest.py: Add test for DateValueRangeProcessor() when
	  used in a query parser, a regression test for bug #193 (using a
	  NumberValueRangeProcessor), and some other regression tests from
	  the PHP test file.

Tue Sep 18 04:16:54 BST 2007  Olly Betts <olly@survex.com>

	* php/smoketest.php: Use single quotes for string with $ in.

Tue Sep 18 04:09:55 BST 2007  Olly Betts <olly@survex.com>

	* php/smoketest.php: Add feature test for DateValueRangeProcessor
	  when used with QueryParser.
	* php/smoketest.php: Add regression test for bug#193 which is fixed
	  by SWIG SVN r9941.

Tue Sep 18 04:03:11 BST 2007  Olly Betts <olly@survex.com>

	* php/util.i: Remove typemap for std::string which is no longer needed
	  since SWIG now has the same version.

Sun Sep 16 20:46:48 BST 2007  Olly Betts <olly@survex.com>

	* python/Makefile.am: Need to clean up testsuite.pyc too.

Sun Sep 16 12:17:24 BST 2007  Richard Boulton <richard@lemurconsulting.com>

	* java/native/Makefile.am: Change $(jnilib) to $(jnidir) in
	  uninstall-local rule - there's no such variable as jnilib, so I
	  think this was a typo.

Sun Sep 16 04:26:02 BST 2007  Olly Betts <olly@survex.com>

	* java/org/xapian/Makefile.am: Rewrite comment I can't parse.  Rename
	  INNERCLASS_FILES to XAPIAN_INNER_CLASS_FILES for consistency.

Sun Sep 16 04:22:16 BST 2007  Olly Betts <olly@survex.com>

	* java/native/org_xapian_XapianJNI.h,java/org/xapian/Xapian.java,
	  java/org/xapian/XapianJNI.java: Remove wrappers for the Muscat36
	  backend, which has now been dropped from the C++ library.

Sun Sep 16 04:03:30 BST 2007  Olly Betts <olly@survex.com>

	* java-swig/Makefile.am,java/native/Makefile.am,php/Makefile.am,
	  python/Makefile.am,ruby/Makefile.am,tcl8/Makefile.am: Restore the
	  install-data-hook rules, and add uninstall-local rules so that
	  "make uninstall" works (which also allows it to work for java on
	  Mac OS X).

Sun Sep 16 00:00:27 BST 2007  Richard Boulton <richard@lemurconsulting.com>

	* java/org/xapian/Makefile.am: Add list of files generated from
	  inner classes to CLEANFILES.  (Don't add them to noinst_DATA
	  because there's no obvious rule which generates them, and adding
	  them to noinst_DATA would make them prerequisites for the
	  "all-am" target.)

Sat Sep 15 23:39:42 BST 2007  Richard Boulton <richard@lemurconsulting.com>

	* java-swig/Makefile.am,java/native/Makefile.am,php/Makefile.am,
	  python/Makefile.am,ruby/Makefile.am,tcl8/Makefile.am: Remove
	  install-data-hook rules which removed the installed .la files -
	  these are needed for "make uninstall" to work (and hence, also
	  for make distcheck to work).

Sat Sep 15 23:13:05 BST 2007  Richard Boulton <richard@lemurconsulting.com>

	* Makefile.am: Add support for a user-specified
	  "EXTRADISTCHECK_CONFIGURE_FLAGS" variable, used to pass extra
	  DISTCHECK_CONFIGURE_FLAGS to make to be passed to the configure
	  run in distcheck.  Users can't just set DISTCHECK_CONFIGURE_FLAGS
	  because this would override the default value (which sets
	  XAPIAN_CONFIG): unlike the more common options, there doesn't
	  seem to be an AM_DISTCHECK_CONFIGURE_FLAGS variable for the
	  internal options.
	* INSTALL: Document use of EXTRADISTCHECK_CONFIGURE_FLAGS.

Tue Sep 04 02:47:17 BST 2007  Olly Betts <olly@survex.com>

	* php/docs/bindings.html: Fix errors in example code.

Sun Aug 26 16:12:49 BST 2007  Richard Boulton <richard@lemurconsulting.com>

	* csharp/Makefile.am: Fix changed assembly name, to match change in
	  type of result of MatchSpy::get_values()

Sun Aug 26 16:07:25 BST 2007  Richard Boulton <richard@lemurconsulting.com>

	* python/util.i: Change size_t to Xapian::doccount in
	  value_map_to_dict, to match ValueCountMatchSpy::get_values().
	  Fixes compilation on atreus (and hopefully other 64 bit systems).

Sat Aug 25 17:09:33 BST 2007  Olly Betts <olly@survex.com>

	* php/smoketest.php: Add regression test for bug#192.

Fri Aug 24 12:13:15 BST 2007  Richard Boulton <richard@lemurconsulting.com>

	* README,python/docs/bindings.html: Add a note about the problems
	  with mod-python, as described in bug #185.

Thu Aug 23 23:10:16 BST 2007  Olly Betts <olly@survex.com>

	* configure.ac: Check for RUBY_INC, RUBY_LIB, and RUBY_LIB_ARCH in the
	  environment.  The defaults for RUBY_LIB and RUBY_LIB_ARCH are now
	  the site-specific directories (which is more correct when building
	  from source - debian packages, etc can override this by setting
	  RUBY_LIB and RUBY_LIB_ARCH).
	* INSTALL: Update the instructions for installing Ruby bindings
	  without root access to use RUBY_LIB and RUBY_LIB_ARCH.

Fri Aug 03 20:13:06 BST 2007  Richard Boulton <richard@lemurconsulting.com>

	* python/util.i: Extend StringListUnserialiser to support the same
	  comparison operators as other iterator wrapping classes.

Fri Aug 03 20:12:14 BST 2007  Richard Boulton <richard@lemurconsulting.com>

	* xapian.i: Add %ignore and %extend commands to wrap the
	  StringListUnserialiser iterator properly.

Tue Jul 17 13:21:28 BST 2007  Richard Boulton <richard@lemurconsulting.com>

	* python/pythontest.py: Add test of TermCountMatchSpy.get_top_terms().

Tue Jul 17 12:31:30 BST 2007  Richard Boulton <richard@lemurconsulting.com>

	* python/extra.i: Add workaround to keep a python reference to any
	  match deciders supplied to MultipleMatchDecider, to ensure they
	  don't get deleted too soon.
	* python/pythontest.py: Add test of MultipleMatchDecider.

Tue Jul 17 11:30:58 BST 2007  Richard Boulton <richard@lemurconsulting.com>

	* python/pythontest.py: Remove test of get_most_frequent_items() which
	  is no longer a public function.
	* python/util.i: Update comments.

Sat Jul 14 00:35:36 BST 2007  Richard Boulton <richard@lemurconsulting.com>

	* csharp/Makefile.am: Add new generated source files to build.

Sat Jul 14 00:23:46 BST 2007  Richard Boulton <richard@lemurconsulting.com>

	* python/extra.i,python/util.i: Instead of convering the output of
	  ValueCountMatchSpy::get_values() to a dict, add a separate method
	  get_values_as_dict() which returns a dict(), and leave
	  get_values() returning a C object, which can then be passed to
	  get_most_frequent_items().  Similarly for
	  TermCountMatchSpy::get_terms_as_dict(). Adjust argout typemap for
	  return of old class "ValueAndFreqnecy" to use new name
	  "StringAndFrequency".
	* python/pythontest.py: Convert old test of TopValueMatchSpy to
	  test ValueCountMatchSpy and TermCountMatchSpy.

Thu Jul 12 07:23:44 BST 2007  Richard Boulton <richard@lemurconsulting.com>

	* python/util.i: Change some error handling to use SWIG_fail
	  instead of "return NULL" - allows any cleanup code that SWIG adds
	  to be called (no functional change in the generated code at
	  present).  Add typemaps to convert the output of
	  ValueCountMatchSpy::get_values() into a dict, and the output of
	  TopValueMatchSpy::get_top_values() into a list.
	* python/pythontest.py: Add tests for the matchspies (though not
	  with an actual search - the tests just simulate the matchspies
	  being called with some documents).

Sat Jul 07 11:09:25 BST 2007  Richard Boulton <richard@lemurconsulting.com>

	* xapian-bindings.spec.in: Update from Fabrice Colin: packages
	  xapian.php, and replaces references to /usr/share with
	  %{_datadir}.

Thu Jul 05 21:01:38 BST 2007  Richard Boulton <richard@lemurconsulting.com>

	* xapian.i: Wrap MatchDecider even for languages which don't
	  support directors, since there's a C++ subclass of it now so it's
	  usable even then.

Thu Jul 05 18:24:50 BST 2007  Richard Boulton <richard@lemurconsulting.com>

	* xapian.i: %include matchspy.h - doesn't seem to need any
	  %ignores.

Thu Jul 05 15:33:52 BST 2007  Richard Boulton <richard@lemurconsulting.com>

	* python/pythontest.py: Delete the database handles before deleting
	  a database - hopefully, this will fix problems on windows (bug
	  #179).

Thu Jul 05 00:55:15 BST 2007  Olly Betts <olly@survex.com>

	* NEWS: Final update for 1.0.2.

Wed Jul 04 21:21:41 BST 2007  Richard Boulton <richard@lemurconsulting.com>

	* NEWS: Update with release date for release 1.0.2

Wed Jul 04 20:42:54 BST 2007  Richard Boulton <richard@lemurconsulting.com>

	* configure.ac: Bump version to 1.0.2.

Wed Jul 04 19:52:50 BST 2007  Richard Boulton <richard@lemurconsulting.com>

	* NEWS: Update.

Wed Jul 04 19:51:51 BST 2007  Richard Boulton <richard@lemurconsulting.com>

	* xapian.i: Add the new matchspy form of get_mset.

Wed Jul 04 17:58:13 BST 2007  Olly Betts <olly@survex.com>

	* NEWS: Update.

Wed Jul 04 17:48:38 BST 2007  Olly Betts <olly@survex.com>

	* php/Makefile.am: Install xapian.php.

Wed Jul 04 17:44:59 BST 2007  Olly Betts <olly@survex.com>

	* java-swig/Makefile.am: Update for ValueRangeProcessor classes.

Wed Jul 04 17:42:34 BST 2007  Olly Betts <olly@survex.com>

	* php/util.i: Rename the ValueRangeProcessor subclasses and
	  TermGenerator to have a Xapian prefix for PHP4.

Wed Jul 04 17:41:36 BST 2007  Olly Betts <olly@survex.com>

	* xapian-bindings.spec.in: Don't mention %makeinstall in a comment as
	  that makes RPM explode.  Add in a missing "mv" for installing tcl8
	  documentation.

Wed Jul 04 17:39:26 BST 2007  Olly Betts <olly@survex.com>

	* INSTALL: Remove documentation of the "phpextdir" and "pylibdir" ways
	  of installing a local copy - setting PHP_EXTENSION_DIR or PYTHON_LIB
	  at configure time is a better solution.

Wed Jun 27 14:16:00 BST 2007  Richard Boulton <richard@lemurconsulting.com>

	* NEWS: Updated.

Wed Jun 27 14:15:15 BST 2007  Richard Boulton <richard@lemurconsulting.com>

	* python/pythontest.py: Add tests of the Database.spellings()
	  iterator.

Wed Jun 27 14:13:09 BST 2007  Richard Boulton <richard@lemurconsulting.com>

	* NEWS: Updated.

Tue Jun 26 17:34:52 BST 2007  Richard Boulton <richard@lemurconsulting.com>

	* python/extra.i,xapian.i: Add support for spellings_begin(), and
	  add a python-specific term iterator for it, accessed as
	  Database.spellings()

Tue Jun 26 00:56:03 BST 2007  Olly Betts <olly@survex.com>

	* xapian.i: Fix for document.h wrapping.

Tue Jun 26 00:01:38 BST 2007  Olly Betts <olly@survex.com>

	* xapian.i: Parse xapian/postingiterator.h directly.

Mon Jun 25 23:21:45 BST 2007  Olly Betts <olly@survex.com>

	* xapian.i: Parse xapian/document.h directly.

Mon Jun 25 18:07:36 BST 2007  Olly Betts <olly@survex.com>

	* xapian.i: Use "%include <xapian/queryparser.h>" to wrap
	  Xapian::QueryParser, etc.  This adds FLAG_SYNONYM and updates
	  FLAG_MULTIWORD_SYNONYMS.

Sat Jun 23 19:02:51 BST 2007  Richard Boulton <richard@lemurconsulting.com>

	* xapian.i: Add new synonym_keys_begin() and synonym_keys_end()
	  methods to Database.
	* python/extra.i: Add synonym_keys() python iterator to Database.
	* python/pythontest.py: Test synonym_keys() iterator, and tidy up
	  earlier test for synonyms()

Fri Jun 22 18:43:42 BST 2007  Richard Boulton <richard@lemurconsulting.com>

	* xapian.i: Add synonym support: new methods on Database and
	  WritableDatabase, and some new flags for the query parser.
	* python/extra.i: Add Database.synonyms, to iterator the synonyms
	  for a term.
	* python/pythontest.py: Add a test for synonym iterators, and clean
	  up after the tests which make their own databases.

Wed Jun 20 21:38:45 BST 2007  Richard Boulton <richard@lemurconsulting.com>

	* python/pythontest.py: Enable the spelling test, and also make it
	  check that spellings can be corrected using a writable database
	  before calling flush().

Wed Jun 20 17:33:17 BST 2007  Richard Boulton <richard@lemurconsulting.com>

	* python/pythontest.py: Add a test of the spelling stuff (at the
	  database layer, not the queryparser layer yet).  Currently fails,
	  so has a "return" as the first line until it's fixed.

Wed Jun 20 12:54:23 BST 2007  Olly Betts <olly@survex.com>

	* csharp/Makefile.am: Fix parallel make handling to include
	  xapian_wrap.h.

Wed Jun 20 08:11:50 BST 2007  Richard Boulton <richard@lemurconsulting.com>

	* xapian.i: Add spelling correction methods and constants:
	  Database::get_spelling_suggestion(),
	  WritableDatabase::add_spelling() and remove_spelling(),
	  QueryParser::FLAG_SPELLING_CORRECTION and
	  QueryParser::get_corrected_query_string()

Mon Jun 18 13:54:19 BST 2007  Richard Boulton <richard@lemurconsulting.com>

	* xapian.i: Add the new static methods in NumberValueRangeProcessor
	  for serialising and unserialising doubles to the bindings.

Mon Jun 18 03:27:58 BST 2007  Olly Betts <olly@survex.com>

	* INSTALL: "--with-swig" has been removed, so don't mention it.

Sun Jun 17 09:39:43 BST 2007  Richard Boulton <richard@lemurconsulting.com>

	* configure.ac: Similarly, for PHP, respect a value of
	  PHP_EXTENSION_DIR supplied to configure, and add it to the --help
	  output.
	* INSTALL: Document PHP_EXTENSION_DIR (and tweak documentation for
	  Python equivalent slightly).

Sun Jun 17 09:23:43 BST 2007  Richard Boulton <richard@lemurconsulting.com>

	* configure.ac: Respect the value of PYTHON_LIB supplied to
	  configure; it was listed in the output of ./configure --help, but
	  the value supplied was ignored.
	* HACKING: Document setting PYTHON_LIB as an alternative way to
	  specify the python install location (at configure time instead of
	  make time).

Sat Jun 16 11:06:59 BST 2007  Richard Boulton <richard@lemurconsulting.com>

	* Makefile.am: Pass value of XAPIAN_CONFIG to distcheck, to ensure
	  that it works with uninstalled copies of Xapian.

Thu Jun 14 18:42:11 BST 2007  Richard Boulton <richard@lemurconsulting.com>

	* python/generate-python-exceptions.in: Fix a threading problem:
	  the GIL was not being re-acquired when an exception was thrown
	  before setting the Python exception state.  This was causing
	  various memory corruption symptoms.  Fixed by explicitly calling
	  SWIG_PYTHON_THREAD_END_ALLOW() in the catch() clause (except for
	  directory classes); this is a bit ugly, but I can't see how SWIG
	  could be fixed to do this automatically, since it doesn't know
	  what's going on in the "exception" clause.

Tue Jun 12 02:46:01 BST 2007  Olly Betts <olly@survex.com>

	* python/smoketest.py,python/testsuite.py: Tweak expect_query() to add
	  "Xapian::Query(" and ")" around the expected description.
	* python/smoketest.py: Add test case for OP_VALUE_RANGE query.

Mon Jun 11 03:58:50 BST 2007  Olly Betts <olly@survex.com>

	* NEWS: Improve wording.

Mon Jun 11 03:16:20 BST 2007  Olly Betts <olly@survex.com>

	* NEWS: Probably final update for 1.0.1.

Mon Jun 11 03:08:13 BST 2007  Olly Betts <olly@survex.com>

	* python/docs/examples/: Update to use QueryParser and TermGenerator.

Mon Jun 11 02:23:02 BST 2007  Olly Betts <olly@survex.com>

	* csharp/docs/Makefile.am,csharp/docs/bindings.html,
	  csharp/docs/examples/SimpleExpand.cs: Add SimpleExpand
	  example.

Mon Jun 11 01:23:52 BST 2007  Olly Betts <olly@survex.com>

	* xapian-bindings.spec.in: Use "make install" instead of %makeinstall
	  to avoid doubled %{buildroot} prefix on most files which we then
	  have to work around.

Mon Jun 11 01:11:31 BST 2007  Olly Betts <olly@survex.com>

	* csharp/docs/examples/SimpleIndex.cs,
	  csharp/docs/examples/SimpleSearch.cs: Update to use QueryParser and
	  TermGenerator.
	* csharp/docs/bindings.html: Document explicitly how STEM_SOME, etc
	  are currently wrapped.  Update GetTermName() reference to GetTerm().

Sun Jun 10 22:01:47 BST 2007  Olly Betts <olly@survex.com>

	* configure.ac: Drop automake requirement to 1.8.3 to allow RPM spec
	  file to work on SLES 9.

Sun Jun 10 21:50:28 BST 2007  Olly Betts <olly@survex.com>

	* configure.ac: Bump version to 1.0.1.

Fri Jun 08 20:40:00 BST 2007  Olly Betts <olly@survex.com>

	* ruby/docs/examples/: Update to use TermGenerator and QueryParser
	  classes.

Fri Jun 08 20:10:42 BST 2007  Olly Betts <olly@survex.com>

	* ruby/util.i: Add missing rename for TermGenerator::set_document()
	  so it can be used as "tg.document = doc" in Ruby.

Thu Jun 07 01:06:17 BST 2007  Olly Betts <olly@survex.com>

	* NEWS: Updated.

Thu Jun 07 01:01:05 BST 2007  Olly Betts <olly@survex.com>

	* configure.ac: Note new required SWIG SVN rev.

Thu Jun 07 00:58:08 BST 2007  Olly Betts <olly@survex.com>

	* php/docs/examples/: Fix simpleexpand examples to put up to 5
	  documents in the fake RSet as the comments say, not 4 as the
	  code incorrectly did!
	* php/docs/examples/: Fix exception reporting in PHP5 examples.

Thu Jun 07 00:49:23 BST 2007  Olly Betts <olly@survex.com>

	* tcl8/docs/examples/simpleindex.tcl,
	  tcl8/docs/examples/simplesearch.tcl: Update to use TermGenerator
	  and QueryParser, and to more closely match the new C++ versions.
	* tcl8/docs/examples/simpleexpand.tcl: New example to demonstrate
	  relevance feedback, based on C++ simpleexpand.cc.
	* tcl8/docs/bindings.html: Add link to new simpleexpand.tcl example.

Thu Jun 07 00:05:25 BST 2007  Olly Betts <olly@survex.com>

	* php/docs/examples/: Fix missing "\n" in error message when we're run
	  under a non-CLI version of PHP.

Thu Jun 07 00:02:33 BST 2007  Olly Betts <olly@survex.com>

	* tcl8/runtest.tcl: Fix exit handling to work if the called script
	  exits implicitly.

Thu Jun 07 00:00:17 BST 2007  Olly Betts <olly@survex.com>

	* tcl8/docs/bindings.html: Document how constants are wrapped.

Wed Jun 06 23:47:03 BST 2007  Olly Betts <olly@survex.com>

	* tcl8/runtest.tcl: Enhance to allow calling a script with command
	  line arguments (useful for testing the examples).

Wed Jun 06 22:39:01 BST 2007  Olly Betts <olly@survex.com>

	* configure.ac: Note the SWIG SVN revision currently recommended.

Wed Jun 06 12:34:18 BST 2007  Olly Betts <olly@survex.com>

	* php/docs/examples/: Rewrite examples to closely model the new C++
	  simple examples.

Tue Jun 05 17:23:17 BST 2007  Olly Betts <olly@survex.com>

	* configure.ac: Fix comment typo.

Mon Jun 04 17:48:53 BST 2007  Richard Boulton <richard@lemurconsulting.com>

	* configure.ac,python/Makefile.am,python/util.i: Patch from James
	  Aylett (slightly adapted) to avoid building doccoments.i in
	  maintainer builds with --disable-documentation specified.  In
	  this situation, the generated python bindings won't have the
	  doccomments extracted by doxygen from the xapian headers, but
	  they will compile and work.

Fri Jun 01 12:54:28 BST 2007  Olly Betts <olly@survex.com>

	* xapian.i: Remove "#ifndef SWIGGUILE" around a Query constructor -
	  if anyone revives the guile bindings, they'll probably need to
	  sort this out, but this "fix" certainly isn't correct.

Fri Jun 01 12:53:36 BST 2007  Olly Betts <olly@survex.com>

	* guile/Makefile.am: Fix out-of-date "include".  Use $(SWIG_CXXFLAGS)
	  not @SWIG_CXXFLAGS@.

Fri Jun 01 10:32:40 BST 2007  Olly Betts <olly@survex.com>

	* python/Makefile.am: Generate and install xapian.pyo.

Thu May 31 19:15:58 BST 2007  Olly Betts <olly@survex.com>

	* configure.ac: Relax automake requirement to 1.9.2 to allow RPM
	  building on RHEL 4.

Thu May 31 18:44:55 BST 2007  Olly Betts <olly@survex.com>

	* INSTALL,NEWS,README,configure.ac,java/README: Change "MacOS X" to
	  "Mac OS X".

Thu May 31 17:59:25 BST 2007  Olly Betts <olly@survex.com>

	* java-swig/Makefile.am: Use JAVA_CPPFLAGS so we find jni.h.

Thu May 31 14:52:07 BST 2007  Olly Betts <olly@survex.com>

	* configure.ac: Automatically add an extra "-I" for the
	  linux/solaris/win32 subdirectory which Sun's JDK requires.
	* java/README: Remove note saying that the user may have to do this
	  manually.

Thu May 31 13:11:56 BST 2007  Olly Betts <olly@survex.com>

	* java-swig/Makefile.am: Distribute the generated .java sources.

Thu May 31 12:34:25 BST 2007  Olly Betts <olly@survex.com>

	* configure.ac: Document JAVA_HOME and JDK_HOME in ./configure --help
	  and mark their values as "precious" so they are preserved for when
	  configure is automatically rerun.

Wed May 30 23:54:23 BST 2007  Olly Betts <olly@survex.com>

	* python/smoketest.py: Update uses of the legacy sequence API.
	* python/pythontest.py: The legacy sequence API is only supported for
	  Python 2.3 and later, so don't run tests for it when running under
	  Python 2.2.

Wed May 30 22:27:33 BST 2007  Richard Boulton <richard@lemurconsulting.com>

	* python/pythontest.py,python/smoketest.py: Revert the earlier
	  change to the expected output from testcases which expect
	  exceptions, in line with the new Error.__str__() method.

Wed May 30 22:21:32 BST 2007  Richard Boulton <richard@lemurconsulting.com>

	* python/generate-python-exceptions.in: Override the new default
	  get_description() method in the Python bindings (which is renamed
	  to __str__) with a similar method which doesn't include the type
	  of the error message at the start of the error string.  Python
	  errors are almost always displayed preceded by the type of the
	  error class, so this was causing the type of the error to be
	  repeated in tracebacks and similar reports.

Wed May 30 17:57:34 BST 2007  Olly Betts <olly@survex.com>

	* configure.ac: `configure --help' documented that environmental
	  variable JNI_INCLUDE_DIR was looked at, but in fact its value
	  was read but ignored.  We now use it as the first place to
	  look for jni.h.

Wed May 30 14:52:04 BST 2007  Olly Betts <olly@survex.com>

	* NEWS: Update.  Add in all the standard subheadings.  Fix all
	  the "Xapian-core <version> (<date>):" headings to refer to
	  "Xapian-bindings" instead.

Wed May 30 13:20:13 BST 2007  Richard Boulton <richard@lemurconsulting.com>

	* xapian.i: Wrap new forms of allterms_begin() and allterms_end()
	  which take prefixes.
	* python/extra.i: Add support for prefix-restricted pythonic allterms
	  iterators.
	* python/pythontest.py: Add test for new prefix-restricted allterms
	  iterators.  Update existing allterms text to set the context to
	  useful values.

Tue May 29 09:50:17 BST 2007  Richard Boulton <richard@lemurconsulting.com>

	* python/docs/bindings.html: Update documentation in a couple of
	  places to refer to updated replacements for MSetIterator.

Tue May 29 09:49:41 BST 2007  Richard Boulton <richard@lemurconsulting.com>

	* python/testsuite.py: Change testsuite output to be more
	  vim-friendly (vim should be able to jump to the right lines now).

Sun May 27 16:11:42 BST 2007  Olly Betts <olly@survex.com>

	* python/generate-python-exceptions.in: Remove __str__ method from
	  %extend of Error class, since C++ now provides an
	  Error::get_description() method which is automatically renamed to
	  __str__.
	* python/pythontest.py,python/smoketest.py: New C++
	  Error::get_description() method gives different output to the old
	  Python-specific __str__, so update testcases to match.
	* python/generate-python-exceptions.in: Mark generated file using
	  `@configure_input@'.

Sun May 27 15:31:06 BST 2007  Olly Betts <olly@survex.com>

	* csharp/SmokeTest.cs: Update comment about Portable.NET bug - the bug
	  is fixed in their CVS repo, and the fix should be in their 0.8.2
	  release.

Mon May 21 07:11:12 BST 2007  Olly Betts <olly@survex.com>

	* tcl8/docs/examples/simpleindex.tcl,
	  tcl8/docs/examples/simplesearch.tcl: Need to update to
	  "package require xapian 1.0.0" here too.

Mon May 21 01:51:24 BST 2007  Richard Boulton <richard@lemurconsulting.com>

	* xapian.i: Add Query constructor used to make ValueRange queries,
	  which got missed out of the bindings.

Fri May 18 12:59:55 BST 2007  Richard Boulton <richard@lemurconsulting.com>

	* configure.ac,tcl8/Makefile.am,tcl8/pkgIndex.tcl.in: Generate
	  tcl8/pkgIndex.tcl from a .in file, instead of using a special
	  rule in tcl8/Makefile.am.  Should make the dependencies more
	  robust, and is generally cleaner.

Fri May 18 09:16:14 BST 2007  Richard Boulton <richard@lemurconsulting.com>

	* tcl8/smoketest.tcl: Update tcl smoketest.tcl to require version
	  1.0.0 - it previously required 0.9.6, bug TCLs "package require"
	  command doesn't accept differing major numbers, even if -exact
	  isn't specified.
	* tcl8/Makefile.am: Add dependency on ../config.status to
	  pkgIndex.tcl, so that it gets updated when the version number
	  changes.

Thu May 17 22:27:08 BST 2007  Olly Betts <olly@survex.com>

	* NEWS: Final update before release.

Thu May 17 22:10:42 BST 2007  Richard Boulton <richard@lemurconsulting.com>

	* python/docs/bindings.html: Document iterators, and iterator
	  properties, which have a problem with the lazy evaluation if the
	  iterator has moved before the evaluation happens.  Add a title to
	  the table of equivalents to the old Sequence API.

Thu May 17 21:51:33 BST 2007  Richard Boulton <richard@lemurconsulting.com>

	* NEWS: Update the Python entries.

Thu May 17 19:52:05 BST 2007  Olly Betts <olly@survex.com>

	* NEWS: Sort out the easier Python entries, since Richard seems to
	  have fallen off the net.

Thu May 17 19:11:38 BST 2007  Olly Betts <olly@survex.com>

	* configure.ac: Bump version to 1.0.0.

Thu May 17 17:28:35 BST 2007  Olly Betts <olly@survex.com>

	* NEWS: Update.

Thu May 17 17:25:39 BST 2007  Olly Betts <olly@survex.com>

	* ruby/docs/bindings.html: Remove "beta quality" warning - the Ruby
	  bindings seem as solid as the others and no problems have been
	  reported.
	* ruby/docs/bindings.html: Add section on Unicode support.

Thu May 17 17:25:06 BST 2007  Olly Betts <olly@survex.com>

	* php/docs/bindings.html: Tweak the linked text.

Thu May 17 16:41:19 BST 2007  Olly Betts <olly@survex.com>

	* NEWS: Minor fixes from Jenny's proofreading.

Thu May 17 15:49:14 BST 2007  Olly Betts <olly@survex.com>

	* NEWS: Updated for 1.0.0 except for the Python changes.

Thu May 17 15:48:16 BST 2007  Olly Betts <olly@survex.com>

	* php/smoketest.php: The PHP5 overloading issue was fixed in 0.9.10.1
	  not 0.9.10, so update a comment to reflect this.

Wed May 16 09:21:15 BST 2007  Richard Boulton <richard@lemurconsulting.com>

	* csharp/Makefile.am,xapian.i: Add ValueRangeProcessors to the
	  bindings, and add the OP_VALUE_RANGE query operator.

Tue May 15 17:47:30 BST 2007  Olly Betts <olly@survex.com>

	* README: Tweak wording.
	* csharp/docs/bindings.html: Document Unicode support.

Tue May 15 16:42:32 BST 2007  Olly Betts <olly@survex.com>

	* HACKING,README: Various updates.

Tue May 15 04:58:21 BST 2007  Olly Betts <olly@survex.com>

	* python/docs/bindings.html: Reword "This is being changed to [...]".

Tue May 15 04:41:15 BST 2007  Olly Betts <olly@survex.com>

	* tcl8/docs/bindings.html: Add Unicode section, documenting the issue
	  with ASCII nul.

Tue May 15 04:35:10 BST 2007  Olly Betts <olly@survex.com>

	* php/docs/bindings.html: Add note about Unicode support.

Mon May 14 19:42:06 BST 2007  Richard Boulton <richard@lemurconsulting.com>

	* python/smoketest.py: Fix query tests to match the output of the
	  new query parser.

Mon May 14 16:16:38 BST 2007  Richard Boulton <richard@lemurconsulting.com>

	* python/docs/bindings.html: Fix typo - NFKC is definitely probably
	  the form you want.

Mon May 14 15:34:52 BST 2007  Richard Boulton <richard@lemurconsulting.com>

	* python/pythontest.py,python/smoketest.py: Fix pythontest and
	  smoketest to expect what I think should be the correct output.
	  smoketest still doesn't pass, sadly, because the PARTIAL option
	  isn't fully implemented for the new scheme yet.

Sun May 13 04:55:30 BST 2007  Olly Betts <olly@survex.com>

	* java/org/xapian/XapianJNI.java,tcl8/docs/bindings.html: "writeable"
	  -> "writable".

Sun May 13 04:50:13 BST 2007  Olly Betts <olly@survex.com>

	* python/docs/bindings.html: "agnositc" -> "agnostic", and capitalise
	  "Xapian" for consistency.

Sat May 12 22:04:07 BST 2007  Olly Betts <olly@survex.com>

	* configure.ac: If SWIG has been explicitly specified (in the
	  environment or with `./configure SWIG=xxx') then downgrade the
	  AC_MSG_ERROR() if the version is wrong to a warning.  Also,
	  if no version is read, then say "(you have an unknown version)"
	  rather than "(you have )".

Thu May 10 18:18:32 BST 2007  Richard Boulton <richard@lemurconsulting.com>

	* tcl8/except.i: Fix for change to return type of
	  Error::get_type().

Wed May 09 17:20:25 BST 2007  Olly Betts <olly@survex.com>

	* csharp/Makefile.am: Add TermGenerator.cs to list of generated C#
	  sources.

Wed May 09 16:44:50 BST 2007  Olly Betts <olly@survex.com>

	* java-swig/Makefile.am: Update for TermGenerator class.
	* ./: Update svn:ignore for TermGenerator class and xapian_wrap.stamp.

Tue May 08 19:58:04 BST 2007  Olly Betts <olly@survex.com>

	* configure.ac: Fix incorrect second reference to SWIG SVN revision number
	  needed.  Add comment noting what we need perl for.

Tue May 08 19:56:11 BST 2007  Olly Betts <olly@survex.com>

	* xapian.i: %include <xapian/deprecated.h> rather than assuming things
	  about how it is implemented.

Tue May 08 19:37:53 BST 2007  Olly Betts <olly@survex.com>

	* ruby/util.i: Deine SWIG_NO_EXPORT_ITERATOR_METHODS to suppress
	  SWIG's new iterator support for Ruby which we don't use.

Tue May 08 15:59:02 BST 2007  Olly Betts <olly@survex.com>

	* xapian.i: Tell SWIG about XAPIAN_DEPRECATED() earlier so that it
	  copes with XAPIAN_DEPRECATED() being used in xapian/error.h.

Tue May 08 15:50:21 BST 2007  Olly Betts <olly@survex.com>

	* xapian.i: Removed lingering reference to PYTHON_OLDE.

Mon May 07 11:01:28 BST 2007  Richard Boulton <richard@lemurconsulting.com>

	* csharp/Makefile.am,java-swig/Makefile.am,php/Makefile.am,
	  python/Makefile.am,ruby/Makefile.am: Fix rules with multiple
	  targets to recover from the removal of one or more of the targets
	  without removing the stamp file, as detailed in the automake
	  manual.

Sun May 06 16:03:12 BST 2007  Olly Betts <olly@survex.com>

	* configure.ac: Set version to mythical 0.9.99.

Fri May 04 20:00:30 BST 2007  Richard Boulton <richard@lemurconsulting.com>

	* python/smoketest.py,xapian.i: Add TermGenerator to bindings, and
	  a basic python smoketest (which currently fails, I think due to a
	  bug in the TermGenerator).

Fri Apr 27 09:28:48 BST 2007  Richard Boulton <richard@lemurconsulting.com>

	* xapian.i: Add third overloaded form of parse_query, which allows
	  the "default_prefix" argument to be supplied.

Thu Apr 26 16:48:54 BST 2007  Richard Boulton <richard@lemurconsulting.com>

	* python/extra.i: Change quotes on `start` to make epydoc happy.

Thu Apr 26 15:29:10 BST 2007  Richard Boulton <richard@lemurconsulting.com>

	* python/extra.i: Change termlist iterators which returned items in
	  which only the term could be accessed to return the term directly.
	  May break some old applications, but all the applications I've
	  seen were just calling the internal iterator to get this
	  behaviour anyway, and ignoring the sequence API method.  Now is
	  the only time this can be cleaned up, really.  Allows idioms like
	  ','.join(enq.matching_terms) to work.
	  Also, change MSet.get_hit() to return an MSetItem instead of an
	  MSetIterator: allows all our work on lazy access to be used.  Add
	  deprecated methods to MSetItem to allow code which was expecting
	  an MSetIterator to work (for now).
	* python/pythontest.py: Change tests not to use deprecated
	  features, except in marked sections designed for that purpose.
	  Test out-of-range access to MSets (used to cause a crash).
	  Adjust tests for termlists which return strings.
	* python/smoketest.py: Change reference to deprecated
	  Enquire.get_matching_terms() to Enquire.matching_terms()

Mon Apr 23 23:10:41 BST 2007  Olly Betts <olly@survex.com>

	* python/smoketest.py,xapian.i: Wrap Enquire::INCLUDE_QUERY_TERMS
	  and Enquire::USE_EXACT_TERMFREQ.

Mon Apr 23 20:48:43 BST 2007  Olly Betts <olly@survex.com>

	* xapian.i: Correct out-of-date comment.

Mon Apr 23 17:20:09 BST 2007  Richard Boulton <richard@lemurconsulting.com>

	* python/extra.i: Change code which sets __all__ to non-functional
	  style syntax, because we want to support python 2.2 and 2.3.

Mon Apr 23 15:54:15 BST 2007  Richard Boulton <richard@lemurconsulting.com>

	* python/extra.i: Set __docformat__ and __all__ to make output from
	  "help" and tools like epydoc nicer.  __all__ is set by filtering
	  the symbols returned by dir(), so the value it's set to shouldn't
	  need much maintainance.  Setting __all__ also makes it more
	  reasonable to do "from xapian import *", but that's probably not
	  really a good idea in anything but the simplest script.

Mon Apr 23 13:59:03 BST 2007  Richard Boulton <richard@lemurconsulting.com>

	* python/Makefile.am: Add -threads flag to SWIG command when
	  generating python bindings: threads are used in so many python
	  applications these days that we really need to support them.
	  Hopefully fixes bugs #137.

Mon Apr 23 12:58:41 BST 2007  Richard Boulton <richard@lemurconsulting.com>

	* README: Mention that PHP now builds with MSVC, and remove comment
	  that Python 2.0 and 2.1 could be made to work - it would be quite
	  hard to do now.

Mon Apr 23 12:56:32 BST 2007  Richard Boulton <richard@lemurconsulting.com>

	* python/testsuite.py: Add extra VERBOSE=3 level, which displays
	  the checks which were performed, even if they passed.  Very
	  useful for debugging code which unexpectedly segfaults.

Mon Apr 23 11:34:47 BST 2007  Richard Boulton <richard@lemurconsulting.com>

	* python/pythontest.py: Test exception which is thrown by a
	  termlist from a freshly created document if the term frequency
	  information is requested.

Mon Apr 23 10:56:23 BST 2007  Richard Boulton <richard@lemurconsulting.com>

	* python/extra.i: Change skip_to() methods to return item skipped
	  to, and fix several bugs in them.
	* python/pythontest.py: Test skip_to() for termlists and posting
	  lists.

Mon Apr 23 09:54:45 BST 2007  Richard Boulton <richard@lemurconsulting.com>

	* python/extra.i: Fix documentation comments for TermListItem and
	  improve code documentation.  Implement support for lazy
	  evaluation with posting lists.
	* python/pythontest.py: Test legacy sequence API for termlists, and
	  fix small bug in test for document termlists (was passing, but
	  not testing what it was meant to).  Add new test for posting
	  lists.

Sun Apr 22 21:14:46 BST 2007  Richard Boulton <richard@lemurconsulting.com>

	* python/extra.i: Add documentation comments for position
	  iterators and value iterators.  Make value iterators return items
	  with attributes, rather than arrays (using _SequenceMixIn to
	  provide legacy interface, as for other iterators).
	* python/pythontest.py: Add tests for value and position iterators.

Sun Apr 22 19:24:32 BST 2007  Richard Boulton <richard@lemurconsulting.com>

	* csharp/Makefile.am,php/Makefile.am,python/Makefile.am,
	  ruby/Makefile.am: Add xapian_wrap.stamp files to CLEANFILES when
	  in maintainer mode.

Sun Apr 22 17:50:00 BST 2007  Richard Boulton <richard@lemurconsulting.com>

	* python/pythontest.py: Correct stoplist test to expect correct
	  value.

Sun Apr 22 00:13:56 BST 2007  Richard Boulton <richard@lemurconsulting.com>

	* python/extra.i: Add documentation comments for queryparser
	  stoplist and unstemlist.
	* python/pythontest.py: Add tests of stoplist and unstemlist
	  iterators.

Sat Apr 21 20:30:32 BST 2007  Olly Betts <olly@survex.com>

	* configure.ac: We require automake 1.9.5 for xapian-core, so require
	  it here too for consistency.  Turn on automake -Wportability option.

Sat Apr 21 11:30:26 BST 2007  Richard Boulton <richard@lemurconsulting.com>

	* python/extra.i: Change term iterators so that they can handle
	  WDF and term frequency information either lazily or eagerly.
	  Always handle positionlist information lazily.  Return an error
	  if the iterator has already moved on when a lazily accessed piece
	  of information is requested.  Set access to lazy or eager (or no
	  access) for each item for each type of termlist iterator which
	  can be returned, and document this in the documentation comments.
	  This may impact some users of the legacy sequence API, but is
	  likely to work for typical and reasonable usages of the API.
	  Still needs to be documented in the python binding documentation
	  file.
	* python/pythontest.py: Add tests for term iterators returned by
	  matching terms, Query objects, alltermlists on databases,
	  termlists on database, documents returned from databases, and
	  newly created documents.

Fri Apr 20 15:07:03 BST 2007  Olly Betts <olly@survex.com>

	* csharp/SmokeTest.cs,csharp/docs/bindings.html,
	  java/native/Enquire.cc,xapian.i: Update for change of return type of
	  MatchDecider::operator() and ExpandDecider::operator().  The only
	  change visible in a wrapped language is in C# where the return type
	  also changes from `int' to `bool'.
	* xapian.i: Where directors are supported, also wrap the alternative
	  form of Enquire::get_eset() which doesn't take the flags or k
	  parameters.
	* java-swig/util.i: Rename MatchDecider::operator() and
	  ExpandDecider::operator() to `accept' in Java to match the JNI
	  bindings.
	* java-swig/SmokeTest.java: Uncomment some more of the code which
	  now works.

Fri Apr 20 10:48:36 BST 2007  Richard Boulton <richard@lemurconsulting.com>

	* csharp/,ruby/: Ignore generated *.stamp files.

Fri Apr 20 10:46:10 BST 2007  Richard Boulton <richard@lemurconsulting.com>

	* csharp/Makefile.am,java-swig/Makefile.am,php/Makefile.am,
	  python/Makefile.am,ruby/Makefile.am: Add intermediate targets in
	  all cases where swig generates multiple output files.

Fri Apr 20 10:37:11 BST 2007  Richard Boulton <richard@lemurconsulting.com>

	* python/Makefile.am: Add intermediate target when running swig, in
	  line with comment recently added to xapian-core/HACKING regarding
	  rules with multiple targets.

Fri Apr 20 00:30:16 BST 2007  Olly Betts <olly@survex.com>

	* java-swig/util.i: Sort out typemap for the "Query from operator
	  and array of Query objects" constructor.
	* java-swig/Makefile.am: Delete the "extra" .class files upon
	  "make clean".  Query$1.class seems to be useless, so don't
	  include it in the .jar.  Use perl to insert a call to load the JNI
	  library automatically before we try to use it since SWIG doesn't
	  seem to do this for us.  Now "make check" passes, but with lots
	  commented out still.

Fri Apr 20 00:16:17 BST 2007  Olly Betts <olly@survex.com>

	* python/Makefile.am: Don't assume Perl is `perl' - use `$(PERL)'
	  instead.

Thu Apr 19 22:37:05 BST 2007  Olly Betts <olly@survex.com>

	* java-swig/util.i: Rename get_description() methods to toString()
	  in Java.

Thu Apr 19 22:34:59 BST 2007  Olly Betts <olly@survex.com>

	* java-swig/Makefile.am: Fix bogus line-break in CLEANFILES.
	  Add xapian_wrap.h to BUILT_SOURCES and swig running rule.

Thu Apr 19 22:34:28 BST 2007  Olly Betts <olly@survex.com>

	* xapian.i: Query::get_description() is actually const.

Thu Apr 19 18:20:59 BST 2007  Olly Betts <olly@survex.com>

	* java-swig/Makefile.am: Handle the extra .class files generated by
	  nested classes.

Thu Apr 19 14:45:19 BST 2007  Olly Betts <olly@survex.com>

	* Makefile.am,configure.ac,java-swig/,xapian.i: First cut of Java
	  bindings built using SWIG.  Numerous things aren't wrapped in
	  a compatible way (not sure if we can sensibly be 100% compatible
	  anyway though) and 'make check' fails to run, but this has
	  reached the stage where version control is needed.

Thu Apr 19 00:41:25 BST 2007  Olly Betts <olly@survex.com>

	* ruby/docs/bindings.html: Note that C++ operator() becomes
	  call in Ruby.

Wed Apr 18 23:35:52 BST 2007  Olly Betts <olly@survex.com>

	* ruby/util.i: Remove '%ignore' for deprecated methods we've now
	  removed.

Wed Apr 18 23:32:35 BST 2007  Richard Boulton <richard@lemurconsulting.com>

	* python/extra.i,python/pythontest.py: Fix legacy sequence API for
	  eset items.

Wed Apr 18 23:31:39 BST 2007  Olly Betts <olly@survex.com>

	* csharp/Makefile.am,java/org/xapian/Enquire.java,
	  java/org/xapian/XapianJNI.java,ruby/util.i,xapian.i:
	  Update for removal of Enquire::set_bias().

Wed Apr 18 17:09:22 BST 2007  Olly Betts <olly@survex.com>

	* guile/util.i,python/extra.i,python/util.i,ruby/util.i,tcl8/except.i,
	  tcl8/util.i: Sort out vim magic comments for all .i files.

Wed Apr 18 16:41:37 BST 2007  Olly Betts <olly@survex.com>

	* python/: svn:ignore doccomments.i.

Wed Apr 18 16:18:45 BST 2007  Olly Betts <olly@survex.com>

	* csharp/util.i,generic/except.i: Move C# specific exception stuff
	  into C# specific file.i.
	* csharp/util.i: Add vim magic to use C++ highlighting (not perfect as
	  this file also contains C# code, but better than vim's default for a
	  .i files).

Wed Apr 18 15:54:29 BST 2007  Olly Betts <olly@survex.com>

	* python/util.i: Use %inline to avoid duplicating MSET_DID, etc.  Set
	  C++ syntax for vim.

Wed Apr 18 15:37:20 BST 2007  Richard Boulton <richard@lemurconsulting.com>

	* python/doxy2swig.py.in: Fix issue with output from newer version
	  of Doxygen which puts <ref/> nodes inside <parametername/> nodes.

Wed Apr 18 02:34:53 BST 2007  Richard Boulton <richard@lemurconsulting.com>

	* python/extra.i: Improve various documentation comments.  Allow
	  _SequenceMixIn to have default values for some parameters,
	  instead of doing a lookup, to allow termlists and posting lists
	  to return the fake values returned by the old sequence API.  Add
	  termlist iterators, and link them into the Enquire.matching_terms
	  method.
	* python/pythontest.py: Add a check that xapian exceptions have
	  Exception as a base class.  Also, add a test of the new
	  Enquire.matching_terms term iterators.

Wed Apr 18 02:12:31 BST 2007  Richard Boulton <richard@lemurconsulting.com>

	* README: Add comment about using gmcs and mcs.

Wed Apr 18 02:01:43 BST 2007  Olly Betts <olly@survex.com>

	* configure.ac: Prefer gmcs to mcs when looking for a C# compiler
	  since gmcs is the newer compiler targetting the 2.0 runtime.

Wed Apr 18 01:12:39 BST 2007  Olly Betts <olly@survex.com>

	* csharp/util.i: Remove renaming exception for get_term - the
	  automatic naming will handle that correctly.

Wed Apr 18 00:29:57 BST 2007  Olly Betts <olly@survex.com>

	* java/native/Enquire.cc,java/native/Stem.cc: Update to use new
	  C++ replacements for deprecated methods.  The Java wrappers
	  still provide the old deprecated names for now though.
	* ruby/smoketest.rb: For now, use @stem.call("foo").
	* ruby/util.i,xapian.i: Remove wrappers for deprecated methods and
	  functions.

Wed Apr 18 00:15:40 BST 2007  Olly Betts <olly@survex.com>

	* python/Makefile.am: Need to distribute testsuite.py.

Tue Apr 17 23:23:44 BST 2007  Richard Boulton <richard@lemurconsulting.com>

	* python/util.i: add __str__ methods as aliases for the
	  get_description() methods, and deprecate the get_description()
	  methods.

Tue Apr 17 22:41:40 BST 2007  Olly Betts <olly@survex.com>

	* python/docs/examples/simpleexpand.py: Replace use of deprecated
	  RSet::is_empty() with RSet::empty().

Tue Apr 17 21:02:52 BST 2007  Olly Betts <olly@survex.com>

	* php/util.i,xapian.i: We need to keep is_empty() for PHP as empty()
	  clashes with a reserved word!  Refactor to use %rename in php/util.i
	  instead of %ignore on empty() and a special is_empty() wrapper in
	  xapian.i.
	* php/docs/bindings.html: Document renaming of empty() to
	  is_empty() and clone() to clone_object().

Tue Apr 17 19:57:03 BST 2007  Olly Betts <olly@survex.com>

	* configure.ac: Fix comment typo.

Tue Apr 17 19:20:42 BST 2007  Richard Boulton <richard@lemurconsulting.com>

	* csharp/Makefile.am: Add Flint.cs to list of generated files, so
	  it gets cleaned and added to dist.

Tue Apr 17 16:34:27 BST 2007  Olly Betts <olly@survex.com>

	* ruby/xapian.rb: Don't read termfreq in safe wrapper for
	  Document::termlist_begin().  Don't read wdf in safe wrapper
	  for Database::allterms_begin().  Fixes bug#133.

Tue Apr 17 14:51:10 BST 2007  Richard Boulton <richard@lemurconsulting.com>

	* csharp/SmokeTest.cs,csharp/docs/examples/SimpleIndex.cs,
	  csharp/docs/examples/SimpleSearch.cs: Change references to
	  stem.StemWord() to stem.Apply()

Tue Apr 17 14:30:10 BST 2007  Richard Boulton <richard@lemurconsulting.com>

	* php/docs/examples/,php/smoketest.php,
	  tcl8/docs/examples/simpleindex.tcl,
	  tcl8/docs/examples/simplesearch.tcl,tcl8/smoketest.tcl:
	  Replace references to deprecated stem.stem_word() with stem.apply()

Tue Apr 17 10:14:01 BST 2007  Richard Boulton <richard@lemurconsulting.com>

	* python/docs/examples/,python/smoketest.py: Change references to
	  stem.stem_word() to stem()

Tue Apr 17 08:57:23 BST 2007  Richard Boulton <richard@lemurconsulting.com>

	* python/testsuite.py: Run tests in predicatable order, by sorting
	  the list of tests if it's supplied as a dictionary.

Mon Apr 16 18:35:36 BST 2007  Richard Boulton <richard@lemurconsulting.com>

	* python/docs/bindings.html,python/docs/examples/simpleexpand.py:
	  Document ESetIterator::get_term() instead of
	  ESetIterator::get_termname()

Mon Apr 16 18:32:37 BST 2007  Richard Boulton <richard@lemurconsulting.com>

	* csharp/util.i,php/docs/examples/simpleexpand.php4,
	  php/docs/examples/simpleexpand.php5: Change to use get_term()
	  instead of get_termname().
	* php/docs/bindings.html,ruby/docs/bindings.html,
	  tcl8/docs/bindings.html: Document ESetIterator::get_term()
	  instead of ESetIterator::get_termname()

Mon Apr 16 18:27:39 BST 2007  Richard Boulton <richard@lemurconsulting.com>

	* xapian.i: Add ESetIterator::get_term() as alias for now
	  ESetIterator::get_termname(), and mark the old get_termname as
	  deprecated.  Tidy up all comments about deprecated functions,
	  giving the version they were deprecated in.

Mon Apr 16 11:16:48 BST 2007  Richard Boulton <richard@lemurconsulting.com>

	* python/extra.i,python/pythontest.py: Add nicer ESet iterators,
	  and tests for them.

Mon Apr 16 01:08:30 BST 2007  Richard Boulton <richard@lemurconsulting.com>

	* python/extra.i,python/pythontest.py,xapian.i: Add access to the
	  collapse_key() method of mset iterators.  Add it to the new-style
	  python MSet iterator, and test it.  Add documentation strings for
	  describing the python MSetItem properties and attributes.

Mon Apr 16 00:23:20 BST 2007  Richard Boulton <richard@lemurconsulting.com>

	* python/extra.i: Rework MSet iterators: they now return an
	  MSetItem object instead of a sequence. The sequence API is
	  emulated with a _SequenceMixIn baseclass. The MSetItem object
	  allows access to all the properties returned in the list
	  previously returned, and also allows access to the collapse_count
	  property.  In addition, it evaluates the document property
	  lazily, so no work is done if we don't actually want to read it.
	  Also, add support for __getitem__ on MSet items to access items
	  in the MSet in a more pythonic way, and implement the other
	  sequence methods "__len__" and "__contains__".
	* python/: Ignore some generated files.
	* python/Makefile.am: Add pythontest.py and extracomments.py
	* python/pythontest.py: New testsuite for Python-specific code.

Mon Apr 16 00:19:16 BST 2007  Richard Boulton <richard@lemurconsulting.com>

	* python/doxy2swig.py.in: Don't add information about C++ includes
	  to docstrings - not useful to anyone.
	* python/extracomments.i: Add a new file to hold docstrings which
	  override the automatically generated ones, or fill in gaps.  There
	  are going to be quite a few of these eventually, so best to keep
	  thee separate from the other code from the start.
	* python/util.i: Include extracomments.i

Mon Apr 16 00:14:31 BST 2007  Richard Boulton <richard@lemurconsulting.com>

	* python/testsuite.py: Enhance and refactor the testsuite - it now
	  supports the same environment variables that the C++ testsuite
	  does, uses a little colour to highlight successes and failures,
	  and has different levels of verbosity.  In line with the C++
	  testsuite, it is not verbose by default, but it does display a
	  message describing how to turn the verbosity up.
	* python/docs/bindings.html: Document the test suite a little, fix
	  a typo, and mention the work in progress on the iterators.  (Will
	  need more detailed revision once the work is completed.)

Sun Apr 15 23:31:41 BST 2007  Richard Boulton <richard@lemurconsulting.com>

	* python/doxy2swig.py.in: For methods, if there is a
	  briefdescription node, output it first so that the short summary
	  describes the purpose of the method, rather than being the C++
	  signature.

Sun Apr 15 18:09:14 BST 2007  Richard Boulton <richard@lemurconsulting.com>

	* python/smoketest.py,python/testsuite.py: Enhance testsuite to
	  allow multiple test functions, and to format output similarly to
	  C++ testsuite (including ANSI colour on output devices which
	  support it).  Colours can be disabled explicitly using
	  XAPIAN_TESTSUITE_OUTPUT=plain, and verbose output can be turned
	  on by setting VERBOSE=1.

Sun Apr 15 00:21:30 BST 2007  Richard Boulton <richard@lemurconsulting.com>

	* python/extra.i: Change to using new-style classes for pure python
	  code, since we're depending on python >= 2.2 now.

Sun Apr 15 00:13:28 BST 2007  Richard Boulton <richard@lemurconsulting.com>

	* python/smoketest.py,python/testsuite.py: Refactor code for
	  running the python tests into a separate file, so it can be used
	  for a separate set of python-specific tests.

Fri Apr 13 16:30:56 BST 2007  Richard Boulton <richard@lemurconsulting.com>

	* python/doxy2swig.py.in: Add script to generate doccomments.i file
	  from XML output of doxygen.  Adds much useful documentation to
	  the python bindings (it's still quite messy, but much better than
	  nothing).  Unfortunately, a bug in SWIG means that not all the
	  documentation is visible - I've put a patch at
	  http://sf.net/tracker/index.php?func=detail&aid=1700146&group_id=1645&atid=301645
	* python/util.i: Include generated doccomments.i file.
	* configure.ac: Add rules to generate python/doxy2swig.
	* python/Makefile.am: Rules to generate and depend on doccomments.i

Fri Apr 13 13:40:03 BST 2007  Olly Betts <olly@survex.com>

	* python/extra.i: Only read wdf for termlists which actually support
	  it.  This was failing for alltermslist in a debug build, and now
	  fails with InvalidOperationError in all builds.

Thu Apr 12 17:56:05 BST 2007  Richard Boulton <richard@lemurconsulting.com>

	* xapian.i: Parse the visibility support header file, so we don't
	  get errors when we %include other xapian headers.  Fixes error
	  reported by python/except.i, which has a line saying
	  %include "xapian/error.h"

Wed Apr 11 13:42:56 BST 2007  Richard Boulton <richard@lemurconsulting.com>

	* python/smoketest.py: Add the custom test failure messages back,
	  and revert changes to tests which I made (which will be going
	  into a custom python-specific test file in time).  When a test
	  fails, display context of the test failure together with the
	  Xapian version and platform information.

Wed Apr 11 10:30:46 BST 2007  Richard Boulton <richard@lemurconsulting.com>

	* python/smoketest.py: Replace cut-and-pasted test checking code
	  with functions, to simplify tests.

Tue Apr 10 20:10:31 BST 2007  Richard Boulton <richard@lemurconsulting.com>

	* python/smoketest.py: Remove check for version Python version 2.2
	  before running iterator tests - we no longer support earlier
	  versions of Python.

Sun Apr 08 19:11:05 BST 2007  Olly Betts <olly@survex.com>

	* python/docs/bindings.html: Python 2.2 is the minimum required
	  version so remove "Provided you're using Python 2.2 or newer".

Thu Apr 05 10:38:37 BST 2007  Olly Betts <olly@survex.com>

	* php/util.i: Avoid undefined behaviour in get_matching_terms().
	  This fixes the problem reported by Daniel Ménard under MSVC.

Wed Apr 04 13:30:11 BST 2007  Olly Betts <olly@survex.com>

	* configure.ac: Look for jni.h in $JAVA_HOME/include and
	  $JDK_HOME/include if the respective variables are set.

Wed Apr 04 13:07:12 BST 2007  Olly Betts <olly@survex.com>

	* configure.ac: When passing $SWIG, $PERL, etc to AC_PATH_PROGS
	  quote them to avoid splitting at spaces (paths with spaces still
	  won't work here, but at least you should now be able to pass
	  SWIG='swig -fakeversion 1.3.32' or similar (only do this if you're
	  happy to accept the consequences in this particular case!)  Also
	  if the user specifies a program which doesn't exist (e.g.
	  PYTHON=/opt/bin/ptyhon) don't autoprobe after failing to find it
	  (this still happens in a few cases, but the easy ones should now
	  be fixed).

Wed Apr 04 11:19:03 BST 2007  Olly Betts <olly@survex.com>

	* configure.ac: Bump version to 0.9.10.1 so snapshots don't look older
	  than releases.  Note that SWIG SVN rev >= 9670 is now required for
	  the PHP5 ZTS MSHUTDOWN fix.

Wed Apr 04 10:31:34 BST 2007  Olly Betts <olly@survex.com>

	* php/util.i: Revert last change - I'm fixing this in SWIG and calling
	  ts_free_id twice is likely to be a bad idea.

Wed Apr 04 10:21:37 BST 2007  Richard Boulton <richard@lemurconsulting.com>

	* php/util.i: Add %mshutdown section to allow cleanup properly for
	  windows builds (or other builds with ZTS).

Wed Apr 04 07:33:53 BST 2007  Olly Betts <olly@survex.com>

	* INSTALL: Add details for how to install Ruby bindings in your home
	  directory.

Wed Apr 04 07:31:37 BST 2007  Olly Betts <olly@survex.com>

	* ./,csharp/,ruby/,java/,php/,guile/,tcl8/,generic/: svn:ignore all
	  vim swapfiles.

Wed Apr 04 07:29:08 BST 2007  Olly Betts <olly@survex.com>

	* xapian.i: Add vim magic comment at the end to get sane syntax
	  highlighting automatically.

Wed Apr 04 07:24:48 BST 2007  Olly Betts <olly@survex.com>

	* generic/except.i: Fix pathname in first comment.  Dug through
	  the SVN history to reveal who has actually worked on this code
	  so updated the (C) lines.

Wed Apr 04 06:45:44 BST 2007  Olly Betts <olly@survex.com>

	* python/: Oops, it's "except.i" not "exceptions.i".

Wed Apr 04 06:42:27 BST 2007  Olly Betts <olly@survex.com>

	* python/: svn:ignore exceptions.i and all vim swapfiles (not just the
	  first for a given files).

Tue Apr 03 17:52:54 BST 2007  Richard Boulton <richard@lemurconsulting.com>

	* python/util.i: Add typemap to allow strings to be returned by
	  implementations of director methods which expect strings:
	  currently this is only the get_description() method of a Stopper
	  subclass, which is never actually called by C++, but this might
	  be more generally useful in future, and covers the last point
	  where Python strings can get passed to C++.
	* python/smoketest.py: Add some tests that the stoppers work as
	  expected.

Tue Apr 03 13:54:16 BST 2007  Richard Boulton <richard@lemurconsulting.com>

	* python/util.i: Add typemap for checking string type in overloaded
	  functions, allowing unicode strings to be passed to binary Query
	  constructor.  Also add "freearg" typemap corresponding to the
	  "in" typemap for string references, which doesn't change the
	  output code but might make us more robust against future changes
	  in the SWIG library.
	* python/smoketest.py: Test binary Query constructor with unicode
	  strings.

Tue Apr 03 10:40:51 BST 2007  Richard Boulton <richard@lemurconsulting.com>

	* python/util.i:  Add some (fairly nasty) typedefs which handle
	  almost all cases where a string object is supplied to an API
	  function, and make them convert unicode strings to UTF-8 encoded
	  simple strings automatically.  There are three places left in the
	  API which aren't covered by these typedefs, and will require
	  individual handling.  The typedefs are largely the same as the
	  built-in typedefs for string handling, but point to a different
	  wrapper function which performs the unicode conversion before
	  calling the normal string-to-ptr conversion.  Sadly, I can't see
	  any way to modify the built-in typedefs for string handling
	  without reproducing them as I have here, but if it is possible to
	  just cause them to point at a different string-to-ptr routine,
	  that would be desirable.
	* python/smoketest.py: Add tests for some of the functions which
	  should accept unicode strings.
	* python/docs/bindings.html: Document how unicode handling is
	  intended to work.  Also document how to normalise unicode strings
	  with the unicodedata module to make them ready to pass to Xapian.

Tue Apr 03 05:19:52 BST 2007  Olly Betts <olly@survex.com>

	* xapian.i: Replace Xapian::Stem with "%include <xapian/stem.h>" and
	  suitable %ignore directives.  The generated code for all bindings
	  is unchanged except for minor changes due to the old xapian.i
	  failing to declare Stem::stem_word as "const".

Mon Apr 02 14:50:05 BST 2007  Richard Boulton <richard@lemurconsulting.com>

	* python/util.i: Convert unicode strings to
	  UTF-8 strings in handler for strings in the sequence supplied to
	  a Query constructor.
	* python/smoketest.py: Refactor repeated code which checks that a
	  query description is as expected into a function, and add some
	  checks of query constructors using unicode strings.
	* python/generate-python-exceptions.in: Add a catch clause for
	  exceptions raised by the standard library.

Sun Apr 01 23:05:10 BST 2007  Olly Betts <olly@survex.com>

	* xapian.i: Update SimpleStopper::add() parameter type.

Sat Mar 31 13:28:03 BST 2007  Richard Boulton <richard@lemurconsulting.com>

	* python/docs/bindings.html: Update documentation on exception
	  handling.

Sat Mar 31 11:47:14 BST 2007  Richard Boulton <richard@lemurconsulting.com>

	* python/Makefile.am: Postprocess the generated python file
	  "modern/xapian.py" to make the Error class inherit from the
	  standard Exception class, so that scripts can catch all
	  exceptions which are sensible to catch using the standard idioms.
	  Use perl rather than sed for this processing so that we can use
	  exactly the same rule in the windows build system.

Tue Mar 27 21:40:22 BST 2007  Olly Betts <olly@survex.com>

	* configure.ac: datarootdir is new in 2.60 too, so use datadir when
	  setting docdir for 2.59.

Tue Mar 27 21:36:10 BST 2007  Olly Betts <olly@survex.com>

	* python: svn:ignore generate-python-exceptions.

Tue Mar 27 21:34:05 BST 2007  Olly Betts <olly@survex.com>

	* configure.ac: Ensure docdir is set for compatibility with autoconf
	  2.59.
	* csharp/docs/Makefile.am,php/docs/Makefile.am,
	  python/docs/Makefile.am,ruby/docs/Makefile.am,tcl8/docs/Makefile.am:
	  Install docs and examples below $(docdir).

Sat Mar 24 02:19:50 GMT 2007  Olly Betts <olly@survex.com>

	* xapian.i: Only wrap methods (or overloaded forms of methods) which
	  take MatchDecider or ExpandDecider for languages where SWIG supports
	  directors.

Sat Mar 24 02:19:13 GMT 2007  Olly Betts <olly@survex.com>

	* csharp/Makefile.am: Update list of generated .cs files now
	  ExpandDecider is wrapped.

Sat Mar 24 00:36:26 GMT 2007  Olly Betts <olly@survex.com>

	* python/smoketest.py,xapian.i: Wrap ExpandDecider for languages where
	  SWIG supports directors (patch from William R Sowerbutts).

Sat Mar 24 00:02:36 GMT 2007  Olly Betts <olly@survex.com>

	* python/docs/examples/simpleexpand.py: Print the document weight as
	  a floating point value, not an integer.

Fri Mar 23 23:53:10 GMT 2007  Olly Betts <olly@survex.com>

	* Forwardport change from branches/0.9:
	* configure.ac: Require unreleased SWIG 1.3.32 (SVN rev 9651) for
	  bootstrapping.

Thu Mar 22 01:28:48 GMT 2007  Olly Betts <olly@survex.com>

	* configure.ac: Eliminate libtool probe code for f77, gcj, and rc
	  which speeds up configure and knocks 28% off its size.

Tue Mar 20 19:00:13 GMT 2007  Olly Betts <olly@survex.com>

	* php/docs/bindings.html: Add note that PHP examples are written for
	  CLI version of PHP, but that the bindings work with any version.
	* php/docs/examples/: Add check to all PHP examples that they are
	  being run under a CLI version of PHP.

Fri Mar 09 14:14:47 GMT 2007  Richard Boulton <richard@lemurconsulting.com>

	* swig/xapian.i,xapian.i: Move swig/xapian.i back to top level.
	  Olly prefers it here, and I don't really mind.
	* swig/defaults/except.i,generic/except.i: Move file.
	* swig/Makefile.mk,generic/generic.mk: Move file, and point to
	  new locations of source files.
	* csharp/Makefile.am,ruby/Makefile.am,python/Makefile.am,
	  php/Makefile.am,tcl8/Makefile.am: Include generic/generic.mk
	  instead of swig/Makefile.mk
	* configure.ac: Look for xapian.i, not swig/xapian.i, in
	  AC_CONFIG_SRCDIR
	* Makefile.am: Point to new locations of files.

Fri Mar 09 13:07:41 GMT 2007  Richard Boulton <richard@lemurconsulting.com>

	* python/generate-python-exceptions.in: New file - generates a
	  python/except.i file from the exception_data.pm file in
	  xapian-core.  Only use in maintainer mode - requires the
	  xapian-core module to exist in the same directory as the
	  xapian-bindings module (eg, as would happen in a SVN checkout).
	  This file changes the handling of xapian exceptions in the Python
	  bindings - they are now translated into Python exception classes
	  in a hierarchy matching that of the C++ exception hierarchy.
	* configure.ac: Require perl in maintainer mode, and add rules to
	  generate python/generate-python-exceptions
	* python/Makefile.am: Add except.i to distribution, and add rules
	  to generate and use it in maintainer mode.
	* python/smoketest.py: Change tests to expect xapian.Error
	  subclasses.

Fri Mar 09 12:53:54 GMT 2007  Richard Boulton <richard@lemurconsulting.com>

	* tcl8/except.i: Tweak to add the license statement back into
	  generated xapian_wrap.cc.  Not sure if this is really desirable,
	  but it's consistent with the earlier behaviour (and with what
	  happens to other license statements from *.i files).

Fri Mar 09 03:15:36 GMT 2007  Olly Betts <olly@survex.com>

	* csharp/util.i: Eliminate duplicated SWIG directive
	  "%rename("GetValueNo") get_valueno;"

Wed Mar 07 22:33:52 GMT 2007  Richard Boulton <richard@lemurconsulting.com>

	* php/except.i,swig/defaults/except.i: Split the PHP exception
	  handling into a new file, since almost half the original file was
	  conditionally compiled for PHP.
	* php/Makefile.am: Add php/except.i to dist and dependencies.

Wed Mar 07 21:49:52 GMT 2007  Richard Boulton <richard@lemurconsulting.com>

	* tcl/except.i: New file, overriding swig/defaults/except.i for tcl.
	* tcl/util.i: Remove exception handling stuff - moved to except.i.
	  No longer sets XAPIAN_EXCEPTION_HANDLER - presence of except.i has
	  similar effect.
	* tcl/Makefile.am: Add except.i to dist and dependencies.
	* swig/defaults/except.i: Remove checking of XAPIAN_EXCEPTION_HANDLER:
	  no longer needed.  Also, tweak comments (add licence and copyright;
	  copyright is just copied from xapian.i, which this file was split
	  from, and may thus claim copyright for people who never worked on
	  this exact code).  Also, fix whitespace.

Wed Mar 07 16:35:13 GMT 2007  Richard Boulton <richard@lemurconsulting.com>

	* Makefile.am: Add swig/defaults/except.i to EXTRA_DIST.
	* swig/Makefile.mk: Add swig/defaults/except.i to SWIG_sources, and
	  add swig/defaults/ to SWIG_includes, after language specific
	  path entry (so language specific except.i files can be created to
	  override the contents of swig/defaults/except.i).
	* swig/xapian.i,swig/defaults/except.i: Move the exception handling
	  code out of swig/xapian.i and into swig/defaults/except.i

Wed Mar 07 16:16:54 GMT 2007  Richard Boulton <richard@lemurconsulting.com>

	* xapian.i,swig/xapian.i: Move swig source file to a subdirectory,
	  in preparation for splitting the language dependent stuff out.
	  This commit shouldn't change the result of running swig.
	* swig/Makefile.mk: New makefile fragment, included by each
	  language-specific SWIG-using Makefile.am, which defines the paths
	  and flags to use when running SWIG.  Also contains the
	  MACOSX_DEPLOYMENT_TARGET stuff which was previously replicated in
	  each SWIG-using Makefile.am
	* csharp/Makefile.am,ruby/Makefile.am,python/Makefile.am,
	  php/Makefile.am,guile/Makefile.am,tcl8/Makefile.am: Include
	  swig/Makefile.mk to get the path to the language independent swig
	  sources, and standard paths and flags to supply to SWIG.  Update
	  dependencies and rules for generating the xapian_wrap.cc files to
	  use the values from swig/Makefile.mk.  Remove the
	  MACOSX_DEPLOYMENT_TARGET stuff (now in swig/Makefile.mk).
	* configure.ac: Reference swig/xapian.i from AC_CONFIG_SRCDIR
	  instead of xapian.i
	* Makefile.am: Reference swig/xapian.i in EXTRA_DIST
	  instead of xapian.i

Tue Mar 06 01:56:36 GMT 2007  Olly Betts <olly@survex.com>

	* configure.ac: Bump version number to 0.9.10 so that snapshots don't
	  look older than releases.

Tue Mar 06 01:54:00 GMT 2007  Olly Betts <olly@survex.com>

	* configure.ac: Make the version check against the xapian-core version
	  a warning not an error, and move it later on so it's harder for the
	  user to miss.  If you know what you're doing, it might be a useful
	  thing to want to do.

Sat Mar 03 04:23:26 GMT 2007  Olly Betts <olly@survex.com>

	* php/docs/Makefile.am,php/docs/bindings.html,php/docs/examples/:
	  Update the documentation and examples to fix out-of-date information
	  and document the differences between the PHP4 and PHP5 wrappers.
	* php/docs/example/simpleexpand.php4,
	  php/docs/example/simpleexpand.php5: Add versions of simpleexpand.

Sat Mar 03 04:17:07 GMT 2007  Olly Betts <olly@survex.com>

	* configure.ac: Fix handling of `$PHP_CONFIG --php-binary` - if it's
	  not supported, we get a usage message on stdout which we don't want
	  to try as a potential PHP interpreter!

Sat Mar 03 03:34:12 GMT 2007  Olly Betts <olly@survex.com>

	* xapian.i: Don't hardcode the current literal numeric values
	  for DB_CREATE_OR_OPEN, etc.
	* xapian.i: For PHP4, additionally define Xapian_DB_CREATE_OR_OPEN
	  which will be the recommended name to use.

Sat Mar 03 03:32:05 GMT 2007  Olly Betts <olly@survex.com>

	* php/smoketest.php: Add a testcase for the "SWIG didn't generate
	  correct dispatch code in the wrapper in some cases" bug which
	  I've just fixed.

Sat Mar 03 03:29:56 GMT 2007  Olly Betts <olly@survex.com>

	* php/smoketest5.php: Add the Error class name to differentiate the
	  two previously identical error messages.

Fri Mar 02 20:09:55 GMT 2007  Olly Betts <olly@survex.com>

	* csharp/Makefile.am: Remove Muscat36.cs.

Fri Mar 02 19:49:12 GMT 2007  Olly Betts <olly@survex.com>

	* configure.ac: Try `$(PHP_CONFIG) --php-binary` when looking for a
	  PHP interpreter - this works with PHP5.

Fri Mar 02 19:00:52 GMT 2007  Olly Betts <olly@survex.com>

	* xapian.i: Remove Muscat 3.6 wrappers as support has already been
	  removed from xapian-core.

Fri Mar 02 02:22:12 GMT 2007  Olly Betts <olly@survex.com>

	* xapian-bindings.spec.in: Add support for passing "--without python"
	  to rpmbuild.  Document the various "--without" options in a comment
	  at the start of the .spec file.

Tue Feb 20 12:48:22 GMT 2007  Olly Betts <olly@survex.com>

	* xapian.i: QueryParserError is now a real error, so remove
	  special handling for "const char *" exceptions.

Sat Feb 10 01:19:26 GMT 2007  Olly Betts <olly@survex.com>

	* configure.ac,java/README,java/native/Makefile.am: On MacOS X, we
	  need to rename the jni library to .jnilib.
	* java/README: MacOS X's JVM is documented to understand
	  -Djava.library.path - the problem reported was likely due to the
	  wrong extension on the jni library.

Sat Feb 10 00:23:19 GMT 2007  Olly Betts <olly@survex.com>

	* configure.ac: Automatically look in the standard OS X JVM location
	  for jni.h.
	* java/README: Document how to install the jni library on OS X.

Sat Dec 30 14:40:22 GMT 2006  Richard Boulton <richard@lemurconsulting.com>

	* xapian.i: Add queryparser flags FLAG_PURE_NOT and FLAG_PARTIAL.
	* python/smoketest.py: Add tests for pure not and partial queries.

Sat Dec 23 00:41:01 GMT 2006  Olly Betts <olly@survex.com>

	* java/native/org_xapian_XapianJNI.h,java/native/xapian_jni.h:
	  Move header guards to surround the entire non-comment contents
	  of the header files, which allows the compiler to optimise
	  multiple inclusion (at least GCC does this).

Sat Dec 23 00:38:49 GMT 2006  Olly Betts <olly@survex.com>

	* java/native/Enquire.cc,java/native/org_xapian_XapianJNI.h,
	  java/org/xapian/Enquire.java,java/org/xapian/XapianJNI.java:
	  Enquire::getQuery() is implemented entirely in Java, so strip out
	  the unused MyQuery mechanism, and so fix a memory link which it
	  caused.  Fixes the rest of bug#105.
	* java/SmokeTest.java: Add feature test for Enquire::getQuery().

Fri Dec 22 18:48:46 GMT 2006  Olly Betts <olly@survex.com>

	* java/native/Query.cc: Release the array in the "Query from array"
	  ctor to avoid a memory leak.  Partly fixes bug#105.

Fri Dec 22 18:30:44 GMT 2006  Olly Betts <olly@survex.com>

	* java/SmokeTest.java: Check getData() on the document in
	  MyMatchDecider returns a non-empty string to make sure we are really
	  getting the right document and not an empty document.

Sat Dec 16 02:14:50 GMT 2006  Olly Betts <olly@survex.com>

	* configure.ac: Remove the sanity check for PHP_EXTENSION_DIR
	  added in Xapian 0.9.8 - if this is the first PHP extension to be
	  installed, the extension directory may not exist and "make install"
	  will create it.
	* configure.ac: If zend.h isn't found and configure was run with
	  "--with-php" we now die rather than disabling PHP support.

Fri Dec 15 16:47:13 GMT 2006  Olly Betts <olly@survex.com>

	* configure.ac: Remove --with-swig option from configure - it no
	  longer has a purpose as we now ship the files which are generated
	  by SWIG.

Tue Dec 12 21:51:23 GMT 2006  Richard Boulton <richard@lemurconsulting.com>

	* python/extra.i: Fix PostingIter for all-document iterators - was
	  broken because positionlist_begin() throws an exception for
	  all-document iterators.  Fixed by keeping track of this and
	  returning an empty list for positionlits iterators, in the same
	  way as TermIter does.
	* python/smoketest.py: Add test for all-document iterators.

Mon Dec 11 04:01:19 GMT 2006  Olly Betts <olly@survex.com>

	* java/Makefile.am: "make clean" now needs to remove
	  MyMatchDecider.class and MyExpandDecider.class which are generated
	  from SmokeTest.java.

Fri Dec 08 04:13:32 GMT 2006  Olly Betts <olly@survex.com>

	* java/SmokeTest.java: Add feature/regression test for ExpandDecider
	  which also now works thanks to the last checkin.

Fri Dec 08 04:11:01 GMT 2006  Olly Betts <olly@survex.com>

	* java/native/Enquire.cc: Fix MatchDecider to work.
	* java/SmokeTest.java: Add feature/regression test for MatchDecider
	  subclassing.

Thu Dec 07 02:25:25 GMT 2006  Olly Betts <olly@survex.com>

	* java/native/Enquire.cc: Fix MatchDecider and ExpandDecider to look
	  for an "accept" method with the correct signature (bool return value
	  not int).  Reported by Alex Kushkuley.

Thu Dec 07 02:08:56 GMT 2006  Olly Betts <olly@survex.com>

	* java/org/xapian/ESetIterator.java: Fix bug in ESetIterator.hasNext()
	  reported by Alex Kushkuley.
	* java/SmokeTest.java: Add regression test.

Mon Dec 04 03:31:36 GMT 2006  Olly Betts <olly@survex.com>

	* java/SmokeTest.java,java/native/Enquire.cc,
	  java/org/xapian/Enquire.java: Fit Enquire.getESet() to be callable.

Mon Dec 04 03:22:35 GMT 2006  Olly Betts <olly@survex.com>

	* java/SmokeTest.java,java/org/xapian/RSet.java: Add missing default
	  constructor for RSet class - it's not much use without this!

Thu Nov 16 04:01:23 GMT 2006  Olly Betts <olly@survex.com>

	* xapian-bindings.spec.in: Remove "." from the end of the Summary.

Thu Nov 16 03:05:09 GMT 2006  Olly Betts <olly@survex.com>

	* configure.ac: As of xapian-core 0.8.0, XO_LIB_XAPIAN doesn't need to
	  be called with arguments if you want a hard requirement on xapian,
	  so remove the arguments.

Wed Nov 15 19:55:57 GMT 2006  Olly Betts <olly@survex.com>

	* java/README: Note success with Sun's JDK 1.5.0_06-b05, plus the
	  requirement to add the linux header directory to the include path.

Sun Nov 12 22:40:06 GMT 2006  Olly Betts <olly@survex.com>

	* NEWS: Update from ChangeLog file in preparation for branching and
	  merging.

Sun Nov 12 21:35:42 GMT 2006  Olly Betts <olly@survex.com>

	* python/util.i: Need to use Py_ssize_t for length with
	  PyString_AsStringAndSize() so the build with Python 2.5.

Thu Nov 09 00:23:27 GMT 2006  Olly Betts <olly@survex.com>

	* NEWS,configure.ac: Update for 0.9.9.

Wed Nov 08 22:47:56 GMT 2006  Olly Betts <olly@survex.com>

	* xapian-bindings.spec.in: We now require Python >= 2.2.

Wed Nov 08 22:47:00 GMT 2006  Olly Betts <olly@survex.com>

	* xapian-bindings.spec.in: Run "autoreconf --force" to avoid rpath on
	  x86_64 FC6.

Tue Nov 07 03:48:42 GMT 2006  Olly Betts <olly@survex.com>

	* xapian.i: Wrap Flint::open() and Flint::open_writable().

Mon Nov 06 01:41:08 GMT 2006  Olly Betts <olly@survex.com>

	* configure.ac: Require SWIG 1.3.30 (1.3.30 isn't out yet, but
	  1.3.30rc1 is suitable).
	* configure.ac: Remove unnecessary backticks from tclsh version test.

Thu Nov 02 19:09:49 GMT 2006  Olly Betts <olly@survex.com>

	* NEWS,configure.ac: Update for 0.9.8.

Thu Nov 02 17:54:41 GMT 2006  Olly Betts <olly@survex.com>

	* tcl8/run-tcl-test: Fix to work when /bin/sh is dash.
	* tcl8/util.i: Add handling for QueryParser std::string exceptions.
	  Fix handling of unknown errors.
	* tcl8/smoketest.tcl: Add test.

Thu Nov 02 13:43:31 GMT 2006  Olly Betts <olly@survex.com>

	* csharp/SmokeTest.cs: Test QueryParser parse error.  Fix warning
	  about unused variable in OP_ELITE_SET check.

Tue Oct 31 02:01:43 GMT 2006  Olly Betts <olly@survex.com>

	* configure.ac: Sanity check PHP_EXTENSION_DIR and PHP_INC.

Tue Oct 31 01:45:45 GMT 2006  Olly Betts <olly@survex.com>

	* configure.ac: Now tested on MacOS X 10.2, so update comment.

Sat Oct 28 08:40:46 BST 2006  Richard Boulton <richard@lemurconsulting.com>

	* python/smoketest.py: Add test to check QueryParser error
	  handling.

Sat Oct 28 03:40:39 BST 2006  Olly Betts <olly@survex.com>

	* xapian.i: QueryParser::parse_query() throws const char *, not
	  std::string.  Make these exceptions look as if they are of
	  type QueryParserError so this works the same way as 1.0 will.
	  Also, return as SWIG_RuntimeError rather than SWIG_UnknownError - in
	  particular so PHP4 turns this exception into a trappable warning
	  rather than a hard error.
	* php/smoketest4.php,php/smoketest5.php: Add tests for the above.
	  Also check the exception message given by the DocNotFoundError
	  testcase.

Fri Oct 27 11:28:48 BST 2006  Richard Boulton <richard@lemurconsulting.com>

	* xapian.i: Catch exceptions of type "std:string", since the query
	  parser currently throws these.  This should probably be fixed in
	  the query parser for release 1.0, but this fix prevents crashes
	  due to these exceptions in a backwards compatible manner.

Sun Oct 22 02:41:09 BST 2006  Olly Betts <olly@survex.com>

	* configure.ac: Fix check for jni.h in /usr/lib/jvm/java-gcj/include
	  to actually work rather than using the cached failure of the first
	  jni.h check.

Sun Oct 22 02:29:09 BST 2006  Olly Betts <olly@survex.com>

	* java/SmokeTest.java: Fix check for value of Query.OP_ELITE_SET.
	* java/SmokeTest.java: Avoid gcj "set but not used" warning.

Sat Oct 21 20:34:30 BST 2006  Olly Betts <olly@survex.com>

	* xapian.i: Wrap the "prog" form of Remote::open() (which is
	  suitable for general purpose use as of 0.9.7) and the
	  Remote::open_writable() methods (new in 0.9.7).

Mon Oct 16 11:16:46 BST 2006  Olly Betts <olly@survex.com>

	* python/Makefile.am: Fix Python VPATH build to work again.

Mon Oct 16 01:39:37 BST 2006  Olly Betts <olly@survex.com>

	* configure.ac: Note that SWIG is only useful for Xapian developers.

Mon Oct 16 01:31:30 BST 2006  Olly Betts <olly@survex.com>

	* configure.ac: If we failed to find any languages to build for, give
	  a more helpful message.

Sun Oct 15 17:55:21 BST 2006  Olly Betts <olly@survex.com>

	* python/Makefile.am: Fix to work again in VPATH SVN checkout builds.

Sun Oct 15 01:41:44 BST 2006  Olly Betts <olly@survex.com>

	* README,configure.ac,python/Makefile.am: Drop support for Python 2.1.

Wed Oct 11 00:17:49 BST 2006  Olly Betts <olly@survex.com>

	* NEWS: Remove empty "Portability:" subheading.

Tue Oct 10 22:08:21 BST 2006  Olly Betts <olly@survex.com>

	* csharp/Makefile.am,csharp/util.i,python/util.i,ruby/util.i,xapian.i:
	  SWIG_DIRECTOR_TYPEMAPS isn't a reliable thing to test it appears, so
	  define XAPIAN_SWIG_DIRECTORS ourselves for languages where SWIG
	  supports directors and we are able to make use of them.

Tue Oct 10 17:15:43 BST 2006  Olly Betts <olly@survex.com>

	* NEWS,configure.ac: Updated for 0.9.7.

Tue Oct 10 17:04:40 BST 2006  Olly Betts <olly@survex.com>

	* csharp/Makefile.am,guile/Makefile.am,tcl8/Makefile.am: In
	  maintainer-mode, "make clean" should remove the SWIG generated files
	  which would otherwise only be removed on "make maintainer-clean".

Tue Oct 10 16:22:28 BST 2006  Olly Betts <olly@survex.com>

	* csharp/docs/bindings.html: Document MatchDecider subclassing.

Tue Oct 10 16:05:02 BST 2006  Olly Betts <olly@survex.com>

	* python/docs/bindings.html: Call the example MatchDecider subclass
	  "mymatchdecider" not "mymatcher".

Tue Oct 10 16:04:40 BST 2006  Olly Betts <olly@survex.com>

	* ruby/docs/bindings.html: Document MatchDecider subclassing.

Tue Oct 10 15:58:32 BST 2006  Olly Betts <olly@survex.com>

	* TODO: Update.

Tue Oct 10 15:55:36 BST 2006  Olly Betts <olly@survex.com>

	* xapian.i: Only wrap MatchDecider where directors are supported.

Tue Oct 10 13:16:08 BST 2006  Olly Betts <olly@survex.com>

	* csharp/Makefile.am,csharp/SmokeTest.cs,xapian.i: Add test of
	  MatchDecider subclassing in C#.

Tue Oct 10 11:39:46 BST 2006  Olly Betts <olly@survex.com>

	* ruby/util.i: Allow bool to be returned by ruby subclasses of
	  MatchDecider.
	* ruby/smoketest.rb: Add test of MatchDecider subclassing.

Mon Oct 09 15:14:27 BST 2006  Olly Betts <olly@survex.com>

	* python/util.i,xapian.i: Enable directors everywhere that SWIG
	  supports them.

Sat Oct 07 10:45:07 BST 2006  Olly Betts <olly@survex.com>

	* php/smoketest.php,php/smoketest4.php,php/smoketest5.php: Factor out
	  PHP version specific code into the smoketestN.php files, since we
	  get parse errors from PHP4 otherwise.

Fri Oct 06 21:40:09 BST 2006  Olly Betts <olly@survex.com>

	* php/: Rely on xapian.php to load the extension module for us.
	  PHP4 bindings now generate proxy classes.  Rewrite smoketest to
	  handle either PHP4 or PHP5 proxy classes.  Fix smoketest error
	  messages to use PHP style code.

Wed Oct 04 17:47:32 BST 2006  Olly Betts <olly@survex.com>

	* configure.ac,python/Makefile.am: Use -fno-strict-aliasing when
	  compiling all SWIG bindings, not just python.

Mon Oct 02 04:45:43 BST 2006  Olly Betts <olly@survex.com>

	* configure.ac: Only enable visibility annotations with GCC 4.0 or
	  later.

Sun Oct 01 13:40:49 BST 2006  Olly Betts <olly@survex.com>

	* ruby/docs/examples/simplesearch.rb: "First ten" is inaccurate since
	  we may have less than 10 matches.  Say "1-<N>" instead.
	* ruby/docs/examples/simplematchdecider.rb: Need to initialise
	  super-class, and fix the value test in MyMatchDecider.

Sun Oct 01 06:31:37 BST 2006  Olly Betts <olly@survex.com>

	* xapian.i: Use SWIGPHP instead of SWIGPHP4 since we want those
	  parts for both PHP4 and PHP5 (SWIG's semantics have changed).

Sun Oct 01 06:17:14 BST 2006  Olly Betts <olly@survex.com>

	* ruby/docs/examples/simplesearch.rb: Lowercase terms before stemming.
	  Tweak output a bit.
	* ruby/docs/examples/simplematchdecider.rb: Implemented, but the
	  bindings don't currently enable directors for Ruby.

Sun Oct 01 06:14:52 BST 2006  Olly Betts <olly@survex.com>

	* csharp/Makefile.am: SWIG C# now supports directors, so we get a
	  xapian_wrap.h file generated too which we need to ship.  Also
	  remove the "nodist_" prefix from "XapianSharp_la_SOURCES" since
	  we do want to distribute xapian_wrap.cc (and already mark it
	  for explicit distribution elsewhere!)

Sat Sep 30 19:49:18 BST 2006  Olly Betts <olly@survex.com>

	* python/docs/examples/simplematchdecider.py: Call the MyMatchDecider
	  instance "mdecider" rather than "matcher", to avoid confusing the
	  reader.

Sat Sep 30 03:30:33 BST 2006  Olly Betts <olly@survex.com>

	* ruby/Makefile.am: Oops, xapian.rb isn't a generated file.  Undo
	  last change, use the "dist_" prefix and let "make clean" remove
	  the BUILT_SOURCES if we're in MAINTAINER_MODE.

Sat Sep 30 03:28:19 BST 2006  Olly Betts <olly@survex.com>

	* ruby/Makefile.am: Add dependencies and clean rules for xapian.rb.

Sat Sep 30 03:22:10 BST 2006  Olly Betts <olly@survex.com>

	* configure.ac: Look for ruby interpreter as "ruby1.8" since it's
	  called that (with no "ruby" alias) on Ubuntu dapper at least.

Sat Sep 30 03:03:30 BST 2006  Olly Betts <olly@survex.com>

	* python/docs/examples/simplematchdecider.py: Fix typo in comment.

Sat Sep 30 03:01:22 BST 2006  Olly Betts <olly@survex.com>

	* python/Makefile.am: Prefer $(PYTHON_MODERN_OR_OLDE) to
	  @PYTHON_MODERN_OR_OLDE@.  No need to list xapian_wrap.h in
	  _xapian_la_SOURCES.

Sat Sep 30 03:00:01 BST 2006  Olly Betts <olly@survex.com>

	* php/Makefile.am: When running smoketest.php, pass the "-q" option,
	  which suppresses HTTP header output for PHP < 4.3 and is ignored for
	  compatibility by more recent versions of PHP.

Sat Sep 30 02:57:24 BST 2006  Olly Betts <olly@survex.com>

	* configure.ac,php/Makefile.am: Build PHP bindings for both PHP4 and
	  PHP5 (using SWIG's new support for generating OO PHP5 wrappers).

Sat Sep 30 02:41:23 BST 2006  Olly Betts <olly@survex.com>

	* python/smoketest.py: Added missing "sys.exit(1)" in
	  TermIter.skip_to() test.  Run exception handling tests and test for
	  OP_ELITE_SET value whatever the python version is.  Add test that
	  MatchDecider can be subclassed successfully.

Fri Sep 29 10:06:37 BST 2006  Olly Betts <olly@survex.com>

	* configure.ac: Fix typo - PHP_tried should be PHP_found.  This might
	  have caused the PHP interpreter not to be found in some cases when
	  it was actually available, but it's only use to run the smoketest
	  not for building the bindings.

Fri Sep 29 07:02:10 BST 2006  Olly Betts <olly@survex.com>

	* tcl8/smoketest.tcl: Add comment about Tcl storing zero bytes as
	  \xc0\x80.

Thu Sep 28 15:05:07 BST 2006  Olly Betts <olly@survex.com>

	* python/extra.i,python/smoketest.py: Wrap TermIterator::skip_to().

Thu Sep 28 12:09:52 BST 2006  Olly Betts <olly@survex.com>

	* csharp/SmokeTest.cs: Fix check that OP_ELITE_SET works to actually
	  work, and also not give compiler warnings.
	* csharp/Makefile.am: Latest swig generates a "xapian_wrap.h" file, so
	  ship that.  Also don't mark xapian_wrap.cc as "nodist" in one place
	  since we want to distribute it (and mark it so elsewhere).

Thu Sep 28 11:54:46 BST 2006  Olly Betts <olly@survex.com>

	* java/SmokeTest.java,python/smoketest.py,ruby/smoketest.rb: Check
	  that OP_ELITE_SET has the correct numerical value.

Thu Sep 28 09:47:01 BST 2006  Olly Betts <olly@survex.com>

	* java/native/Makefile.am: Actually use JAVA_CPPFLAGS.

Thu Sep 28 09:42:21 BST 2006  Olly Betts <olly@survex.com>

	* xapian.i: Explicitly set OP_ELITE_SET to 10, since some languages
	  (e.g. Csharp) use the value from here rather than from the xapian
	  headers.
	* csharp/SmokeTest.cs: Check that OP_ELITE_SET works (until now it had
	  the wrong value in C# so caused an exception).
	* php/smoketest.php: Check that OP_ELITE_SET has the correct numerical
	  value.

Mon Sep 11 06:51:25 BST 2006  Olly Betts <olly@survex.com>

	* configure.ac: Fix broken sed command in previous checkin.

Fri Sep 08 03:27:36 BST 2006  Olly Betts <olly@survex.com>

	* configure.ac,tcl8/Makefile.am: For Tcl, remove any _svn6789 suffix
	  from the version number.

Tue Sep 05 21:14:33 BST 2006  Olly Betts <olly@survex.com>

	* configure.ac: Need to AC_SUBST(PYTHON_CXXFLAGS) so that we really
	  add "-fno-strict-aliasing" when compiling the python bindings with
	  g++.

Thu Aug 31 20:27:42 BST 2006  Olly Betts <olly@survex.com>

	* tcl8/Makefile.am,tcl8/run-tcl-test: Fix to work in VPATH build.

Thu Aug 24 18:31:42 BST 2006  Olly Betts <olly@survex.com>

	* tcl8/smoketest.tcl: Add check that xapian::Query_OP_ELITE_SET has
	  the right value.

Thu Aug 24 18:03:47 BST 2006  Olly Betts <olly@survex.com>

	* tcl8/: Rework how the smoketest gets run to eliminate special code
	  for using uninstalled bindings from smoketest.tcl itself.  This
	  allows the smoketest to be run using install bindings, and also
	  make the smoketest a better example program.

Fri Jun 09 04:10:18 BST 2006  Olly Betts <olly@survex.com>

	* configure.ac: We need to look for jni.h in
	  /usr/lib/jvm/java-gcj/include on some Debian and Ubuntu boxes at
	  least.

Fri Jun 09 00:23:46 BST 2006  Olly Betts <olly@survex.com>

	* xapian.i: Add actual begin_transaction prototype.

Mon May 29 11:19:32 BST 2006  Olly Betts <olly@survex.com>

	* php/Makefile.am: Distribute smoketest4.php and smoketest5.php.

Thu May 25 08:09:15 BST 2006  Olly Betts <olly@survex.com>

	* php/smoketest5.php: Fix syntax of catch.

Sat May 20 19:27:27 BST 2006  Olly Betts <olly@survex.com>

	* TODO: Add 2 entries for smoketest.rb.

Sat May 20 18:09:32 BST 2006  Olly Betts <olly@survex.com>

	* php/: Now that we're throwing PHP exceptions with PHP5 we need
	  separate versions of the exception handling test for PHP4 and
	  PHP5.  Fixed bug#76.

Sat May 20 16:56:51 BST 2006  Olly Betts <olly@survex.com>

	* csharp/SmokeTest.cs: Added exception handling test.

Sat May 20 16:36:30 BST 2006  Olly Betts <olly@survex.com>

	* tcl8/docs/examples/simpleindex.tcl,
	  tcl8/docs/examples/simplesearch.tcl: Print $errorCode in
	  the exception handler.

Sat May 20 16:30:48 BST 2006  Olly Betts <olly@survex.com>

	* tcl8/docs/bindings.html,tcl8/smoketest.tcl,tcl8/util.i,xapian.i:
	  Implement saner exception handling for Tcl and document it.

Sat May 20 14:28:39 BST 2006  Olly Betts <olly@survex.com>

	* tcl8/smoketest.tcl: Send error messages to stderr.
	* tcl8/smoketest.tcl: Add test of exception handling.

Sat May 20 09:24:46 BST 2006  Olly Betts <olly@survex.com>

	* python/smoketest.py: Add test of exception handling.

Sat May 20 06:18:43 BST 2006  Olly Betts <olly@survex.com>

	* Makefile.am,configure.ac: Specify required automake version in
	  the call to AM_INIT_AUTOMAKE in configure.ac.

Fri May 19 05:35:01 BST 2006  Olly Betts <olly@survex.com>

	* php/smoketest.php: Work out the name of the module we need to load.
	  Check the return value of dl().

Thu May 18 19:18:00 BST 2006  Olly Betts <olly@survex.com>

	* java/native/Query.cc: Correct two misuses of delete to delete[].
	  Fixes bug#78.

Thu May 18 18:27:16 BST 2006  Olly Betts <olly@survex.com>

	* python/Makefile.am: xapian.pyc can't be generated until _xapian.la
	  has been built, so add an explicit dependency so that this works
	  reliably in parallel builds.  Fixes bug#77.

Wed May 17 05:35:59 BST 2006  Olly Betts <olly@survex.com>

	* configure.ac: If we're building with GCC 3.4 or higher, pass
	  -fvisibility=hidden when compiling SWIG generated code which makes
	  the compiled modules a few percent smaller and perhaps a little
	  faster.

Mon May 15 23:34:55 BST 2006  Olly Betts <olly@survex.com>

	* configure.ac: Fixed check for PYTHON_PATHSEP to use $PYTHON rather
	  than python, and also report the check and its result to the user.

Mon May 15 05:03:19 BST 2006  Olly Betts <olly@survex.com>

	* NEWS: Fix the recent headings which said "Xapian-core" to say
	  "Xapian-bindings".

Mon May 15 02:54:25 BST 2006  Olly Betts <olly@survex.com>

	* NEWS,configure.ac: Version 0.9.6.

Sun May 14 04:15:07 BST 2006  Olly Betts <olly@survex.com>

	* csharp/Makefile.am: Fix compiling SmokeTest.cs when srcdir !=
	  builddir.

Sun May 14 03:26:11 BST 2006  Olly Betts <olly@survex.com>

	* README: Note that Python bindings have been built with MSVC.

Sun May 14 02:52:40 BST 2006  Olly Betts <olly@survex.com>

	* csharp/SmokeTest.cs: Add URL for Portable.NET bug which means that
	  "using Xapian;" is required.

Sun May 14 01:25:07 BST 2006  Olly Betts <olly@survex.com>

	* csharp/SmokeTest.cs: The Portable.NET compiler seems to need "using
	  Xapian;" to be able to see static member functions such as
	  "Xapian.Version.Major()".

Sun May 14 01:20:55 BST 2006  Olly Betts <olly@survex.com>

	* configure.ac,csharp/AssemblyInfo.cs.in: Set the version correctly
	  when building a snapshot from SVN, store the key in the key
	  container so we reuse it for later builds, and set informational
	  attributes.

Sat May 13 23:40:07 BST 2006  Olly Betts <olly@survex.com>

	* configure.ac: Passing /out: when compile a CSharp .exe as the
	  Portable.NET compiler defaults to a.out.  If we're using ilgac
	  and sn isn't found, set SN=/bin/true since we don't need the
	  strongname.
	* configure.ac: Look for mcs as gmcs too (since it's sometimes
	  installed as that.)
	* README,TODO: We now support building with Portable.NET.

Sat May 13 23:32:04 BST 2006  Olly Betts <olly@survex.com>

	* TODO: Update ruby todo list.

Sat May 13 23:20:01 BST 2006  Olly Betts <olly@survex.com>

	* csharp/Makefile.am: When building SmokeTest.exe, pass
	  -out:SmokeTest.exe because the Portable.NET compiler defaults to
	  naming the output a.out.

Sat May 13 21:14:24 BST 2006  Olly Betts <olly@survex.com>

	* csharp/Makefile.am: Fix to work when srcdir != builddir.

Sat May 13 06:05:37 BST 2006  Olly Betts <olly@survex.com>

	* ruby/util.i: Rename set_XXX functions which take more than one
	  parameter to XXX! rather than XXX=.  set_query is almost always
	  called with a single argument, so make than form XXX= and the
	  two argument form XXX!.

Sat May 13 05:52:03 BST 2006  Olly Betts <olly@survex.com>

	* xapian.i: Adding "throw()" to version functions doesn't actually
	  seem to suppress %exception, so explicitly specify no-op %exception
	  for them.

Sat May 13 02:00:27 BST 2006  Olly Betts <olly@survex.com>

	* TODO,csharp/Makefile.am,csharp/SmokeTest.cs,
	  csharp/docs/bindings.html,csharp/util.i: Wrap the version functions
	  as more sensible names and document them (and continue to provide
	  the older undocumented names for now just in case anyone was using
	  them.)
	* csharp/Makefile.am: For consistency with other bindings, and
	  to reduce the number of files called XapianSharp.*, rename
	  XapianSharp.cc to xapian_wrap.cc.

Sat May 13 00:56:44 BST 2006  Olly Betts <olly@survex.com>

	* csharp/docs/bindings.html: Note that the passing of strings from C#
	  into Xapian and back isn't currently zero byte safe.  If you try to
	  handle string containing zero bytes, you'll find they get truncated
	  at the zero byte.

Sat May 13 00:55:55 BST 2006  Olly Betts <olly@survex.com>

	* TODO: Update.

Fri May 12 03:57:16 BST 2006  Olly Betts <olly@survex.com>

	* csharp/SmokeTest.cs,php/util.i,python/smoketest.py,ruby/util.i,
	  tcl8/smoketest.tcl,xapian.i: Updated to reflect the
	  Xapian::xapian_version_string -> Xapian::version_string change
	  in xapian-core.

Fri May 12 03:55:56 BST 2006  Olly Betts <olly@survex.com>

	* python/docs/examples/simpleexpand.py: Don't define
	  MAX_PROB_TERM_LENGTH as it isn't used.

Fri May 12 03:46:45 BST 2006  Olly Betts <olly@survex.com>

	* php/smoketest.php: Whitespace tweak.

Fri May 12 03:46:06 BST 2006  Olly Betts <olly@survex.com>

	* php/docs/examples/simplesearch.php: MAX_PROB_TERM_LENGTH isn't used
	  here so remove it.

Fri May 12 03:39:31 BST 2006  Olly Betts <olly@survex.com>

	* php/Makefile.am: Reinstate -noproxy which I accidentally removed on
	  2006-05-07.

Fri May 12 00:32:41 BST 2006  Olly Betts <olly@survex.com>

	* configure.ac: Add partial support for the Portable.NET C# compiler.
	  Currently the lack of strong naming support is a problem because
	  our build system assumes we have it...

Fri May 12 00:31:51 BST 2006  Olly Betts <olly@survex.com>

	* xapian.i: Wrap optional length parameter to Enquire::set_query().

Fri May 12 00:30:51 BST 2006  Olly Betts <olly@survex.com>

	* ruby/util.i: Rename set_sort_by_relevance to sort_by_relevance!
	  instead of sort_by_relevance= (as it doesn't take any parameters).

Tue May 09 03:39:03 BST 2006  Olly Betts <olly@survex.com>

	* csharp/SmokeTest.cs: Add test of version functions.

Tue May 09 03:21:44 BST 2006  Olly Betts <olly@survex.com>

	* php/smoketest.php: Added simple test that zero-bytes are handled
	  when passing strings to and from Xapian.

Tue May 09 03:12:03 BST 2006  Olly Betts <olly@survex.com>

	* python/smoketest.py: Added simple test that zero-bytes are handled
	  when passing strings to and from Xapian.

Tue May 09 00:50:00 BST 2006  Olly Betts <olly@survex.com>

	* tcl8/smoketest.tcl: Add test for version reporting functions; if a
	  test fails, say which one to aid debugging.

Mon May 08 21:57:49 BST 2006  Olly Betts <olly@survex.com>

	* tcl8/smoketest.tcl: Added simple test that zero-bytes are handled
	  when passing strings to and from Xapian.

Sun May 07 22:03:01 BST 2006  Olly Betts <olly@survex.com>

	* java/Makefile.am,java/run-java-test: Another fix "make check" when
	  srcdir != builddir.
	* HACKING: Add estimation of approximate effort required to implement
	  bindings for another language.
	* NEWS: Updated ready for next release.

Sun May 07 15:01:24 BST 2006  Olly Betts <olly@survex.com>

	* java/Makefile.am: Need to make sure "built" subdirectory exists or
	  building from clean fails.
	* java/Makefile.am: Fix "make check" to work when srcdir != builddir.

Sun May 07 03:48:30 BST 2006  Olly Betts <olly@survex.com>

	* ruby/smoketest.rb: Use hit instead of get_hit.
	* ruby/util.i: Don't provide the typemap for get_matching_terms since
	  there's a hand-coded version in xapian.rb.

Sun May 07 01:19:38 BST 2006  Olly Betts <olly@survex.com>

	* ruby/Makefile.am: Fix "make check" to work when srcdir != builddir.

Sun May 07 01:16:25 BST 2006  Olly Betts <olly@survex.com>

	* php/Makefile.am: Using "php -c myphp.ini" still loads the system
	  php.ini (at least for PHP 4.3.10), so use "php -n" and then set the
	  options we specifically want using "-d".  Also, fix the smoketest
	  invocation to work better when srcdir != builddir.

Sat May 07 01:13:58 BST 2006  Olly Betts <olly@survex.com>

	* configure.ac,csharp/Makefile.am: Not all machines are set up to run
	  compiled C# programs when invoked directly, so get configure to
	  probe if we can, or if using mono works.  If not, just skip the
	  tests.

Sat May 06 18:34:41 BST 2006  Olly Betts <olly@survex.com>

	* xapian.i: Uncomment commented-out parameter names and fix duplicate
	  parameter names (for the benefit of bindings which use the parameter
	  names, like the OO PHP5 patch for SWIG I'm working on...)

Fri May 05 02:36:41 BST 2006  Olly Betts <olly@survex.com>

	* ruby/Makefile.am: Actually ship xapian.rb!

Fri May 05 00:49:22 BST 2006  Paul Legato

	* ruby/util.i: Remove code left over from before we created xapian.rb.

Thu May 04 18:30:26 BST 2006  Olly Betts <olly@survex.com>

	* configure.ac: Remove guile/Makefile from AC_CONFIG_FILES.

Tue May 02 03:00:15 BST 2006  Olly Betts <olly@survex.com>

	* python/docs/examples/simplematchdecider.py: Rename confusingly-named
	  "mymatcher" to "mymatchdecider".  Add description of what this
	  example does.

Sun Apr 30 01:27:06 BST 2006  Olly Betts <olly@survex.com>

	* configure.ac: The "#" in "C#" seems to sometimes confuse autoconf so
	  always say "CSharp" instead.  Add some missing "checking ..."
	  messages so the user has more idea what is going on.  Look for PHP
	  interpreter first in prefix given by "php-config --prefix".  Look
	  for CSharp compiler as "csc" (if "mcs" isn't found) but check we
	  don't find the unrelated Chicken csc program.

Sat Apr 29 22:16:51 BST 2006  Olly Betts <olly@survex.com>

	* INSTALL,configure.ac: Remove mentions of guile from
	  "./configure --help" and installation instructions.
	* Makefile.am: Don't include guile subdirectory in the tarball.
	* INSTALL: Mention --with-ruby.

Sat Apr 29 21:46:36 BST 2006  Olly Betts <olly@survex.com>

	* HACKING,Makefile.am,README,TODO,configure.ac,ruby/Makefile.am,
	  ruby/docs/Makefile.am,ruby/docs/bindings.html,ruby/docs/examples/,
	  ruby/smoketest.rb,ruby/util.i,ruby/xapian.rb,xapian.i: Added Ruby
	  bindings from Paul Legato.

Sat Apr 29 13:57:49 BST 2006  Olly Betts <olly@survex.com>

	* php/docs/bindings.html,python/docs/bindings.html,
	  tcl8/docs/bindings.html,xapian.i: Rename get_document_id to
	  get_docid for consistency.  Keep get_document_id as an alias
	  for now for backward compatibility.

Sat Apr 29 02:48:54 BST 2006  Olly Betts <olly@survex.com>

	* xapian.i: Fixed ESet::empty() to return bool instead of
	  Xapian::termcount (this was probably a largely harmless error).

Fri Apr 28 17:52:31 BST 2006  Olly Betts <olly@survex.com>

	* csharp/util.i,xapian.i: Move the C# specific %rename list to
	  csharp/util.i.

Fri Apr 28 17:38:12 BST 2006  Olly Betts <olly@survex.com>

	* xapian.i: PHP 4.1.2 doesn't define PHP_MAJOR_VERSION so rejig code
	  to handle this.

Fri Apr 28 17:24:32 BST 2006  Olly Betts <olly@survex.com>

	* INSTALL: To install without root access, you need to specify
	  --prefix to configure so that the docs and examples can be
	  installed somewhere.

Fri Apr 28 16:43:53 BST 2006  Olly Betts <olly@survex.com>

	* php/util.i,python/util.i,tcl8/util.i,xapian.i: Add
	  XAPIAN_TERMITERATOR_PAIR_OUTPUT_TYPEMAP and
	  XAPIAN_MIXED_VECTOR_QUERY_INPUT_TYPEMAP which util.i can #define to
	  specify which optional typemaps it provides so we don't need to
	  encode this information in xapian.i.

Fri Apr 28 14:32:22 BST 2006  Olly Betts <olly@survex.com>

	* xapian.i: Fix SWIG_RuntimeError to be handled as an exception in
	  PHP5.

Fri Apr 28 14:26:20 BST 2006  Olly Betts <olly@survex.com>

	* xapian.i: Mark the calls which return version strings as "throw()"
	  so that SWIG knows it can omit exception handling wrappers.

Fri Apr 28 14:11:32 BST 2006  Olly Betts <olly@survex.com>

	* java/Makefile.am,java/run-java-test: Simplify (and improve
	  portability of) run-java-test by using "libtool --mode=execute"'s
	  -dlopen option.

Sun Apr 16 03:48:08 BST 2006  Olly Betts <olly@survex.com>

	* php/smoketest.php: Translated tests of the version number functions
	  from smoketest.py.  Failing tests now print a diagnostic before
	  dying (again like smoketest.py).

Thu Apr 13 19:50:16 BST 2006  Olly Betts <olly@survex.com>

	* INSTALL: Add section describing how to install without root access.

Wed Apr 12 00:38:39 BST 2006  Olly Betts <olly@survex.com>

	* configure.ac: Fix warning flags passed for Intel C++ compiler.

Tue Apr 11 22:43:59 BST 2006  Olly Betts <olly@survex.com>

	* xapian.i: Removed superfluous "const" from return type "docid"
	  which is just a typedef for an unsigned integer type.

Sun Apr 09 16:47:15 BST 2006  Olly Betts <olly@survex.com>

	* python/Makefile.am: Install xapian.py and xapian.pyc as _DATA not
	  _SCRIPTS because we don't want to make them executable (they don't
	  have a #! line).

Sat Apr 08 20:09:39 BST 2006  Olly Betts <olly@survex.com>

	* NEWS,configure.ac: Updated for 0.9.5.

Sat Apr 08 20:08:07 BST 2006  Olly Betts <olly@survex.com>

	* configure.ac: Disable "--with-guile" option.

Fri Apr 07 22:54:54 BST 2006  Olly Betts <olly@survex.com>

	* configure.ac: Special case setting of compiler warnings to account
	  for Intel's C++ compiler (which configure detects as GCC.

Fri Apr 07 17:33:39 BST 2006  Olly Betts <olly@survex.com>

	* Makefile.am: Distribute HACKING.

Fri Apr 07 17:31:40 BST 2006  Olly Betts <olly@survex.com>

	* HACKING,README: Split off HACKING to contain information which is
	  only relevant to those wishing to modify the bindings.

Fri Apr 07 16:49:37 BST 2006  Olly Betts <olly@survex.com>

	* java/run-java-test: Fix to work on platforms where LD_LIBRARY_PATH
	  has a different name.

Thu Apr 06 23:33:55 BST 2006  Olly Betts <olly@survex.com>

	* php/docs/examples/simpleindex.php: Flushing after every call to
	  WritableDatabase_add_document isn't required and will kill
	  performance, so stop doing it.

Wed Apr 05 03:42:58 BST 2006  Olly Betts <olly@survex.com>

	* php/util.i: Add custom typemap for SWIGTYPE& to avoid SEGV when
	  "Null" is passed where C++ wants an object passed by reference.
	  Fixes bug#74.

Wed Apr 05 03:06:07 BST 2006  Olly Betts <olly@survex.com>

	* php/docs/examples/simpleindex.php: Lowercase terms before stemming.
	  Fixes bug#73.

Wed Apr 05 00:48:00 BST 2006  Olly Betts <olly@survex.com>

	* configure.ac: Require SWIG 1.3.29.

Tue Apr 04 22:05:37 BST 2006  Olly Betts <olly@survex.com>

	* php/smoketest.php: Added regression test to make sure that overload
	  resolution involving boolean types works.

Tue Apr 04 16:41:44 BST 2006  Olly Betts <olly@survex.com>

	* xapian.i: Wrap Enquire::set_sort_by_relevance_then_value().

Sun Apr 02 03:11:38 BST 2006  Olly Betts <olly@survex.com>

	* python/Makefile.am: Pass suitable SWIG optimisation options for
	  olde bindings.
	* python/Makefile.am,xapian.i: Exclude pythonic iterator code from
	  olde bindings.

Sat Apr 01 16:34:32 BST 2006  Olly Betts <olly@survex.com>

	* python/docs/bindings.html,python/smoketest.py: Pythonic iterators
	  require Python 2.2 or newer.

Thu Mar 30 15:32:44 BST 2006  Olly Betts <olly@survex.com>

	* python/docs/bindings.html: Wrap unwrapped paragraphs.  Use " to
	  quote attribute values for consistency.

Thu Mar 30 15:26:21 BST 2006  James Aylett <james@tartarus.org>

	* python/docs/bindings.html: Document the Pythonic iterators.

Thu Mar 30 15:23:16 BST 2006  Olly Betts <olly@survex.com>

	* python/extra.i: Database's termlist iterator now supports positions.

Tue Mar 28 21:58:21 BST 2006  Olly Betts <olly@survex.com>

	* xapian-bindings.spec.in: Use "%{_libdir}" instead of "/usr/lib" for
	  Python bindings.  Add package for C# bindings.

Thu Mar 16 08:15:43 GMT 2006  Olly Betts <olly@survex.com>

	* php/util.i: Fix handling of bool parameters when resolving
	  overloaded methods and/or default arguments.  This fixes
	  Enquire_sort_by_value() to work when the second argument
	  is specified.

Thu Mar 16 02:48:16 GMT 2006  Olly Betts <olly@survex.com>

	* python/extra.i: Fix TermIter not to try to read termfreqs or
	  positions when they aren't meaningful for the current TermIter.
	* python/smoketest.py: Add feature tests for the various pythonic
	  iterator wrappers; catch Exception objects and print them.

Wed Mar 15 02:21:53 GMT 2006  Olly Betts <olly@survex.com>

	* python/smoketest.py: If a check fails, write a diagnostic message to
	  stderr so we know which check it was!

Wed Mar 15 01:41:40 GMT 2006  Olly Betts <olly@survex.com>

	* python/smoketest.py: Add feature test for MSetIter.

Thu Mar 09 20:11:32 GMT 2006  Olly Betts <olly@survex.com>

	* java/SmokeTest.java,java/native/Query.cc,
	  java/native/org_xapian_XapianJNI.h,java/org/xapian/Query.java,
	  java/org/xapian/XapianJNI.java: Add a new Query constructor
	  wrapper which take an OP_xxx and an array of Query objects.
	* java/org/xapian/Makefile.am,java/org/xapian/errors/Makefile.am:
	  Compiling a .java file to a .class file now deletes the .jar file
	  to ensure it gets updated.

Thu Mar 09 20:08:17 GMT 2006  Olly Betts <olly@survex.com>

	* java/README: Note that some platforms need "-pthread" or similar
	  flags.

Thu Mar 09 17:50:51 GMT 2006  Olly Betts <olly@survex.com>

	* csharp/SmokeTest.cs,xapian.i: Rename Database::GetDoccount() to
	  Database::GetDocCount() for consistency.

Thu Mar 09 14:57:20 GMT 2006  Olly Betts <olly@survex.com>

	* java/Makefile.am: Use JAVA_PATHSEP when specifying the classpath for
	  compiling .java files to .class files.

Thu Mar 09 06:12:44 GMT 2006  Olly Betts <olly@survex.com>

	* java/README,java/native/Makefile.am,java/run-java-test: Causing the
	  "all" target to run the "install" target seems to be very
	  problematic, so change "make check" to use the uninstalled JNI glue
	  library, and update the instructions to say that "make install" is
	  now required.

Thu Mar 09 05:16:19 GMT 2006  Olly Betts <olly@survex.com>

	* java/native/XapianObjectHolder.h,java/native/xapian_jni.h: Rework
	  how we include headers to get hash_map to avoid compiler warnings
	  since it's usually not in the std namespace nowadays.

Wed Mar 08 23:39:34 GMT 2006  Olly Betts <olly@survex.com>

	* configure.ac: Fix poor English in comment.

Wed Mar 08 22:49:57 GMT 2006  Olly Betts <olly@survex.com>

	* java/SmokeTest.java: Write a helpful diagnostic to stderr if a check
	  fails so we have some idea what went wrong!

Tue Mar 07 04:30:45 GMT 2006  Olly Betts <olly@survex.com>

	* python/Makefile.am: Use the fairly new "swig -O" option for the
	  "modern" python bindings as it generates a smaller glue library
	  and runs faster.

Fri Mar 03 00:51:08 GMT 2006  Olly Betts <olly@survex.com>

	* configure.ac: Report which languages we're building bindings for
	  just before configure finishes.

Thu Mar 02 04:26:14 GMT 2006  Olly Betts <olly@survex.com>

	* configure.ac: Add a better check for Python's distutils.sysconfig
	  not being available (the previous check didn't actually work), and
	  mention in the warning/error that we give that the solution is
	  probably to install a python-dev or python-devel package.

Thu Mar 02 02:45:00 GMT 2006  Olly Betts <olly@survex.com>

	* php/Makefile.am,php/php.ini: php -n avoids reading any php.ini, but
	  the compiled in default may be to enable the dubiously named
	  "safe_mode" which prevents dl() being used so "make check" fails.
	  So instead provide a very simple php.ini which turns off safe_mode
	  and makes sure enable_dl is on.

Thu Feb 23 16:15:41 GMT 2006  Olly Betts <olly@survex.com>

	* xapian.i: Make the stub definitions for disabled backends static.

Tue Feb 21 23:23:59 GMT 2006  Olly Betts <olly@survex.com>

	* configure.ac: Catch the case where the user has python installed
	  but not the module "distutils.sysconfig".

Tue Feb 21 23:02:18 GMT 2006  Olly Betts <olly@survex.com>

	* python/Makefile.am: Fix so "make check" works in VPATH builds.

Tue Feb 21 21:15:10 GMT 2006  Olly Betts <olly@survex.com>

	* java/native/,xapian.i: Override deprecation warnings for Xapian
	  methods/functions/etc.

Tue Feb 21 12:12:48 GMT 2006  Olly Betts <olly@survex.com>

	* configure.ac: Don't quote $PHP in AC_PATH_PROGS to avoid
	  "checking for ... no" message.

Tue Feb 21 00:19:57 GMT 2006  Olly Betts <olly@survex.com>

	* NEWS,configure.ac: Updated for 0.9.4.

Sun Feb 19 23:21:29 GMT 2006  Olly Betts <olly@survex.com>

	* COPYING: Updated FSF address.

Sun Feb 19 01:10:14 GMT 2006  Olly Betts <olly@survex.com>

	* xapian.i: Wrap Stopper::get_description().
	* xapian.i: Wrap xapian_version_string() and related functions.
	* python/smoketest.py: Test wrapping of xapian_version_string()
	  and related functions.

Sat Feb 18 15:35:06 GMT 2006  Olly Betts <olly@survex.com>

	* configure.ac: Actually, the windows special case code for PHP
	  should *NOT* be active for cygwin too!

Sat Feb 18 15:34:10 GMT 2006  Olly Betts <olly@survex.com>

	* php/util.i: Fix so that generated code compiles with ZTS-enabled
	  PHP (which is the default on Windows).

Fri Feb 17 14:10:08 GMT 2006  Olly Betts <olly@survex.com>

	* configure.ac,csharp/Makefile.am,guile/Makefile.am,
	  java/native/Makefile.am,php/Makefile.am,python/Makefile.am,
	  tcl8/Makefile.am: If we're overriding MACOSX_DEPLOYMENT_TARGET
	  then override it for commands run from "make" too.
	* configure.ac: The windows special case code for PHP should be
	  active for cygwin too.

Thu Feb 16 00:11:00 GMT 2006  Olly Betts <olly@survex.com>

	* NEWS,configure.ac: Updated for 0.9.3.
	* php/Makefile.am: Missing change for trying to enable PHP bindings
	  to build out of the box on cygwin.

Wed Feb 15 23:18:22 GMT 2006  Olly Betts <olly@survex.com>

	* configure.ac: Add missing ";;" on the last alternative in some
	  case statements.
	* configure.ac: Try to enable PHP bindings to build out of the
	  box on cygwin (needs testing).

Wed Feb 15 21:02:42 GMT 2006  Olly Betts <olly@survex.com>

	* java/README: Updated the java TODO list.

Tue Feb 14 17:13:36 GMT 2006  Olly Betts <olly@survex.com>

	* configure.ac,csharp/Makefile.am,guile/Makefile.am,
	  java/native/Makefile.am,php/Makefile.am,python/Makefile.am,
	  tcl8/Makefile.am: Only pass -no-undefined on platforms where it
	  is required in order to link a shared library at all (it causes
	  problems on MacOS X in some cases).

Tue Feb 14 14:45:34 GMT 2006  Olly Betts <olly@survex.com>

	* python/smoketest.py: Remove stray print statement left over from
	  debugging.

Tue Feb 14 14:37:15 GMT 2006  Olly Betts <olly@survex.com>

	* xapian.i: zend_throw_exception takes a non-const char * as the
	  message to throw.  Presumably it doesn't modify it, but there's
	  no documentation so it's hard to be sure.  Just cast away the const
	  for now.

Tue Feb 14 14:22:35 GMT 2006  Olly Betts <olly@survex.com>

	* configure.ac: Change calls to AC_PATH_PROG(FOO, foo, ...)
	  to AC_PATH_PROGS(FOO, [$FOO foo], ...) so that the user
	  can do "./configure FOO=myfoo".  By itself, AC_PATH_PROG
	  ignore an explicitly specified FOO unless it has an absolute
	  path.

Tue Feb 14 11:31:36 GMT 2006  Olly Betts <olly@survex.com>

	* xapian-bindings.spec.in: Various updates, mostly from a patch by
	  Fabrice Colin:
	  + Automatically detect the python version.
	  + Automatically detect the PHP extension directory.
	  + Relax Tcl requirement to >= 8.1, since that's what we actually
	    require.
	  + Add support for "--without php" and --without tcl8" options to
	    rpmbuild.
	  + Rename "php4" references to "php".

Tue Feb 14 09:21:52 GMT 2006  Olly Betts <olly@survex.com>

	* php/util.i: In SWIG 1.3.28, the PHP typecheck for numbers includes
	  IS_STRING so force std::string to have a higher priority so that
	  number/string overloads can be resolved as string.  Fixes bug#68.

Sun Feb 12 18:31:26 GMT 2006  Olly Betts <olly@survex.com>

	* java/SmokeTest.java: Expanded smoketest to cover more features.

Sun Feb 12 16:01:29 GMT 2006  Olly Betts <olly@survex.com>

	* java/README: Note that the bindings work with the Eclipse javac
	  and GIJ 4.0.1.

Sun Feb 12 13:30:15 GMT 2006  Olly Betts <olly@survex.com>

	* guile/util.i: Replace with a rewrite which doesn't cause SWIG
	  warnings and is zero-byte safe.  The guile bindings are still
	  a long way from actually working though.

Sun Feb 12 12:31:21 GMT 2006  Olly Betts <olly@survex.com>

	* README: SWIG 1.3.28 now released so change "will add" to "added".

Sun Feb 12 07:30:50 GMT 2006  Olly Betts <olly@survex.com>

	* java/org/xapian/Query.java: OP_* code 9 no longer exists, so add
	  it to those rejected by the validity check.

Sun Feb 12 07:28:11 GMT 2006  Olly Betts <olly@survex.com>

	* java/native/Query.cc: Fixed memory leak in
	  Query-from-array-of-strings constructor.

Sun Feb 12 07:22:39 GMT 2006  Olly Betts <olly@survex.com>

	* java/README: Add note about how wrapped methods are named.

Sun Feb 12 07:13:36 GMT 2006  Olly Betts <olly@survex.com>

	* java/native/org_xapian_XapianJNI.cc,java/native/utils.cc,
	  java/native/xapian_jni.h: Eliminate the "_errormap" hashmap -
	  we don't need to use RTTI here, since Xapian::Error subclasses
	  can tell you their typename directly (using get_type()).

Sat Feb 11 13:10:04 GMT 2006  Olly Betts <olly@survex.com>

	* java/org/xapian/Query.java: Comment out no longer used nativeStuff
	  and nativeOperator.

Fri Feb 10 18:20:36 GMT 2006  Olly Betts <olly@survex.com>

	* java/native/xapian_jni.h: Fix 2 typos in comments.

Fri Feb 10 10:17:12 GMT 2006  Olly Betts <olly@survex.com>

	* TODO: Update: SwigValueWrapper is no longer used for std::pair;
	  CamelCase is now used for C#.
	* Makefile.am: Ship TODO.
	* README: Add reference to TODO.

Fri Feb 10 08:15:54 GMT 2006  Olly Betts <olly@survex.com>

	* java/native/Enquire.cc,java/native/org_xapian_XapianJNI.h,
	  java/org/xapian/XapianJNI.java: Fix updated wrapper for
	  Enquire::set_query.
	* java/native/Enquire.cc: Clearer code in wrapper for
	  Enquire::get_mset.
	* java/org/xapian/Query.java: Commented out unused
	  'import java.io.StringReader;'.

Fri Feb 10 08:10:51 GMT 2006  Olly Betts <olly@survex.com>

	* csharp/SmokeTest.cs: Corrected TermlistCount -> TermListCount, etc.

Fri Feb 10 08:10:12 GMT 2006  Olly Betts <olly@survex.com>

	* xapian.i: Fix compilation issues with recent changes.

Fri Feb 10 08:06:26 GMT 2006  Olly Betts <olly@survex.com>

	* csharp/Makefile.am: SWIG CVS HEAD now generates the same .cs
	  filenames for templates as 1.3.27 did, so remove workaround
	  for handling both cases.

Fri Feb 10 06:51:03 GMT 2006  Olly Betts <olly@survex.com>

	* csharp/docs/: svn:ignore Makefile and Makefile.in.

Fri Feb 10 06:49:07 GMT 2006  Olly Betts <olly@survex.com>

	* configure.ac: Require SWIG 1.3.28 (for automatic renaming to
	  CamelCase for C#).

Fri Feb 10 06:47:21 GMT 2006  Olly Betts <olly@survex.com>

	* xapian.i: For C#, get_mset -> GetMSet; get_eset -> GetESet.
	* csharp/SmokeTest.cs,csharp/docs/examples/SimpleIndex.cs,
	  csharp/docs/examples/SimpleSearch.cs,csharp/util.i: Update
	  for CamelCase changes.

Fri Feb 10 06:33:10 GMT 2006  Olly Betts <olly@survex.com>

	* xapian.i,csharp/docs/bindings.html: Rename method names to
	  CamelCase for C#.

Thu Feb 09 20:41:28 GMT 2006  Olly Betts <olly@survex.com>

	* xapian.i: Tidy up new exception handling code.
	* xapian.i: Add "%template() std::pair<Xapian::TermIterator,
	  Xapian::TermIterator>;" which stops SWIG from using SwigValueWrapper
	  on that type.

Thu Feb 09 20:18:02 GMT 2006  Olly Betts <olly@survex.com>

	* .: svn:ignore xapian-version.h.

Wed Feb 08 15:24:23 GMT 2006  Olly Betts <olly@survex.com>

	* xapian.i: Fix typo in exception throwing code for PHP5.

Fri Feb 03 03:15:02 GMT 2006  Olly Betts <olly@survex.com>

	* Makefile.am,configure.ac,php/util.i,xapian-version.h.in: Put our
	  PACKAGE_VERSION into xapian-version.h so we can #include that from
	  php/util.i without clashing with PACKAGE_VERSION, etc defined by
	  php_config.h.

Thu Jan 12 19:51:52 GMT 2006  Olly Betts <olly@survex.com>

	* TODO: Updated.

Thu Jan 12 17:23:23 GMT 2006  Olly Betts <olly@survex.com>

	* INSTALL: Note that compile time (and probably memory usage) are much
	  reduced in 0.9.3.

Thu Jan 12 17:18:10 GMT 2006  Olly Betts <olly@survex.com>

	* xapian.i: Pull out much of the common exception handling code into
	  a helper function, drastically reducing the size of the compiled
	  code for other languages like I recently did for tcl.

Thu Jan 12 15:28:16 GMT 2006  Olly Betts <olly@survex.com>

	* python/Makefile.am: "import _xapian;" before we "import xapian;" to
	  avoid creating a broken xapian.pyc is the shared library can't be
	  loaded for some reason.

Fri Jan 06 00:30:50 GMT 2006  Olly Betts <olly@survex.com>

	* php/util.i: Fix so that PACKAGE_VERSION is defined when compiling
	  the SWIG generated C++ source code.

Thu Jan 05 18:29:20 GMT 2006  Olly Betts <olly@survex.com>

	* xapian.i: SWIG/Tcl ignores the SWIG_XXXError code passed to
	  SWIG_exception so special-case Tcl's %exception block to only
	  look for the Xapian::Error baseclass.  This cuts the compile
	  time by about a factor of 3 and halves the size of the stripped
	  library!

Wed Jan 04 20:21:39 GMT 2006  Olly Betts <olly@survex.com>

	* xapian.i: Include default constructors for all classes so that SWIG
	  knows it doesn't have to use SwigValueWrapper for them.

Tue Jan 03 01:56:32 GMT 2006  Olly Betts <olly@survex.com>

	* README: Note that bindings for additional languages need a
	  smoketest, documentation, and examples.

Tue Jan 03 01:48:29 GMT 2006  Olly Betts <olly@survex.com>

	* TODO: Updated.

Tue Jan 03 01:45:11 GMT 2006  Olly Betts <olly@survex.com>

	* php/docs/bindings.html,php/smoketest.php,xapian.i: Translate Xapian
	  exceptions to PHP exceptions for PHP5.  For PHP4, handle
	  DocNotFoundError and FeatureUnavailableError by issuing a warning
	  and making the method return "Null".

Tue Jan 03 01:41:11 GMT 2006  Olly Betts <olly@survex.com>

	* php/docs/examples/simplesearch.php: Use newly wrapped Query from
	  list constructor.

Tue Jan 03 01:40:24 GMT 2006  Olly Betts <olly@survex.com>

	* tcl8/docs/examples/simpleindex.tcl: Fix typo in comment.
	* tcl8/docs/examples/simplesearch.tcl: Fix to lowercase and stem query
	  terms.

Mon Jan 02 23:40:04 GMT 2006  Olly Betts <olly@survex.com>

	* tcl8/docs/examples/simpleindex.tcl,
	  tcl8/docs/examples/simplesearch.tcl: Need explicit "xapian::" on
	  constants.
	* tcl8/docs/examples/simplesearch.tcl: Use the new Query from list
	  constructor.
	* tcl8/docs/examples/simpleindex.tcl: Tweak regex to not tokenise
	  "foo--bar" as "foo-" and "bar".
	* tcl8/smoketest.tcl: Removed commented out unused line.

Mon Jan 02 23:25:48 GMT 2006  Olly Betts <olly@survex.com>

	* tcl8/docs/bindings.html,tcl8/smoketest.tcl,tcl8/util.i,xapian.i:
	  Implement custom typemaps for Tcl, so that you can now construct
	  a Query from a list of Query objects and/or strings, and
	  Enquire::get_matching_terms is now wrapped.

Mon Jan 02 18:59:21 GMT 2006  Olly Betts <olly@survex.com>

	* configure.ac,php/docs/Makefile.am,php/docs/examples/Makefile.am,
	  python/docs/Makefile.am,python/docs/examples/Makefile.am,
	  tcl8/docs/Makefile.am,tcl8/docs/examples/Makefile.am: Eliminate
	  separate Makefile in each examples subdirectory, which makes the
	  build system simpler, smaller, and a little faster.

Mon Jan 02 18:57:47 GMT 2006  Olly Betts <olly@survex.com>

	* README: Note that Python 2.0 and Tcl 8.0 wouldn't be too hard to
	  support in case anyone is sufficiently motivated.

Mon Jan 02 18:47:03 GMT 2006  Olly Betts <olly@survex.com>

	* csharp/docs/Makefile.am: Fix path for SimpleIndex.cs; add
	  SimpleSearch.cs.

Mon Jan 02 18:12:59 GMT 2006  Olly Betts <olly@survex.com>

	* README: C# bindings are now usable.

Mon Jan 02 07:06:58 GMT 2006  Olly Betts <olly@survex.com>

	* TODO,csharp/TODO: Move C# TODO to top level, update C# entries, and
	  add entry for tcl.

Mon Jan 02 07:05:05 GMT 2006  Olly Betts <olly@survex.com>

	* csharp/docs/Makefile.am,csharp/docs/bindings.html,
	  csharp/docs/examples/: Add C# examples.
	* csharp/docs/bindings.html: Document the slightly odd names that
	  constants are currently wrapped as.

Mon Jan 02 06:49:48 GMT 2006  Olly Betts <olly@survex.com>

	* csharp/util.i: Fixed to work!

Mon Jan 02 02:48:35 GMT 2006  Olly Betts <olly@survex.com>

	* csharp/Makefile.am: Don't use $(ASSEMBLY).cc for the generated C++
	  source.  It doesn't work everywhere, so it's confusing to use it
	  in just some places.
	* csharp/util.i: Implement operator== and operator!= for the iterator
	  classes so that comparisons with the end iterator work as expected.
	* csharp/SmokeTest.cs: Add test for this.
	* csharp/docs/bindings.html: Document.

Sat Dec 31 14:15:41 GMT 2005  Olly Betts <olly@survex.com>

	* csharp/Makefile.am: Removed another reference to
	  SWIGTYPE_p_std__list_Tstd__string_t.

Sat Dec 31 13:25:31 GMT 2005  Olly Betts <olly@survex.com>

	* csharp/Makefile.am: SWIGTYPE_p_std__list_Tstd__string_t.cs is no
	  longer generated.

Sat Dec 31 06:43:37 GMT 2005  Olly Betts <olly@survex.com>

	* configure.ac: Remove php/util.i from AC_CONFIG_FILES.

Sat Dec 31 06:42:41 GMT 2005  Olly Betts <olly@survex.com>

	* python/smoketest.py: Add more tests.

Sat Dec 31 06:41:21 GMT 2005  Olly Betts <olly@survex.com>

	* php/smoketest.php: Add more tests.

Sat Dec 31 06:40:24 GMT 2005  Olly Betts <olly@survex.com>

	* php/docs/bindings.html: Update documentation to include new
	  features.

Sat Dec 31 06:39:17 GMT 2005  Olly Betts <olly@survex.com>

	* php/Makefile.am: Clean up now php/util.i is no longer a generated
	  file.

Sat Dec 31 06:29:24 GMT 2005  Olly Betts <olly@survex.com>

	* php/util.i,php/util.i.in: Generating php/util.i from configure
	  is unnecessary and risks lost changes if you fail to notice
	  and edit the wrong file, so stop doing it.  Redo Xapian section in
	  phpinfo() to look more like most other modules; New PHP typemaps:
	  you can now construct a Query object from an array of strings or
	  Query objects (or a mixture).
	* php/util.i,python/util.i,xapian.i: Change the %extend method
	  Enquire::get_matching_terms() to generate the PHP/Python list
	  directly from the TermIterator rather than constructing a
	  temporary C++ std::list.
	* python/util.i: Check for errors in more places.

Sat Dec 31 06:17:56 GMT 2005  Olly Betts <olly@survex.com>

	* tcl8/docs/bindings.html: We've not implemented the typemaps
	  which allow Enquire::get_matching_terms() to work yet, so
	  comment out that section of the documentation.

Sat Dec 31 06:15:55 GMT 2005  Olly Betts <olly@survex.com>

	* csharp/TODO,csharp/docs/bindings.html: Note that we need to write
	  the custom typemaps for Enquire::get_matching_terms() and the
	  Query list constructors.

Mon Dec 26 18:14:37 GMT 2005  Olly Betts <olly@survex.com>

	* README: Added note about supported platforms.

Sat Dec 24 15:10:53 GMT 2005  Olly Betts <olly@survex.com>

	* configure.ac: Added csharp/docs/Makefile to AC_CONFIG_FILES.

Sat Dec 24 14:27:56 GMT 2005  Olly Betts <olly@survex.com>

	* php/util.i.in: Remove language name from %typemap as it's deprecated
	  by SWIG and not needed since we only include the appropriate util.i
	  for the language we're building bindings for.

Sat Dec 24 13:13:26 GMT 2005  Olly Betts <olly@survex.com>

	* csharp/Makefile.am,csharp/extra.i,guile/Makefile.am,guile/extra.i,
	  php/Makefile.am,php/extra.i,python/util.i,tcl8/Makefile.am,
	  tcl8/extra.i,xapian.i: Eliminate all the empty extra.i files.
	  Python's isn't empty, but we can just include that from Python's
	  util.i.

Sat Dec 24 13:08:16 GMT 2005  Olly Betts <olly@survex.com>

	* csharp/util.i,xapian.i: Make ++ and -- work on iterators.

Sat Dec 24 12:21:59 GMT 2005  Olly Betts <olly@survex.com>

	* csharp/Makefile.am,csharp/TODO,csharp/docs/Makefile.am,
	  csharp/docs/bindings.html: Added documentation for C# bindings.

Thu Dec 22 23:31:40 GMT 2005  Olly Betts <olly@survex.com>

	* python/util.i: Comment out unused "get_py_int".  Use
	  PyString_AsStringAndSize() to get string and size in one.

Wed Dec 21 09:27:19 GMT 2005  Olly Betts <olly@survex.com>

	* csharp/Makefile.am: Fix SWIG invocation rule to cope with either
	  SWIG 1.3.27 or SWIG CVS HEAD (which uses a slightly different file
	  naming convention for templates).

Wed Dec 21 09:04:54 GMT 2005  Olly Betts <olly@survex.com>

	* python/util.i: Remove the language name from the %typemap arguments
	  - it's superfluous (since we only include this file for python) and
	  seems to be deprecated in SWIG.

Tue Dec 20 20:40:57 GMT 2005  Olly Betts <olly@survex.com>

	* python/util.i: Test return value of SWIG_ConvertPtr < 0 for
	  consistency with usage elsewhere.

Tue Dec 20 16:51:49 GMT 2005  Olly Betts <olly@survex.com>

	* csharp/SmokeTest.cs,csharp/TODO: SWIG now supports optional
	  parameters in C# so no need to specify them.  Also the
	  get_description() problem I noticed seems to have been
	  fixed by a newer version of SWIG.

Tue Dec 20 15:50:41 GMT 2005  Olly Betts <olly@survex.com>

	* xapian.i: Added a missing ";" and two missing "static" from the
	  previous change.

Tue Dec 20 13:05:07 GMT 2005  Olly Betts <olly@survex.com>

	* csharp/: svn:ignore SmokeTest.exe, and adjust other ignores to be
	  more specific.
	* csharp/Makefile.am,csharp/SmokeTest.cs,csharp/TODO,xapian.i:
	  SmokeTest now passes and reports exceptions verbosely.
	  Xapian::InMemory::open() is wrapped as Xapian.InMemory.open(), and
	  similarly for other database factory functions.
	* xapian.i: Removed workaround for SWIG 1.3.22's missing std_XXX.i
	  typemap files for C#.  Added workaround for SWIG 1.3.27's missing
	  SWIG_exception() for C#.  Stop renaming methods for PHP as it now
	  support overloading.  Add dtors for MSetIterator and ESetIterator
	  as the classes do have them (they just do nothing) and SWIG will
	  try to wrap the default ones anyway (and get it slightly wrong).

Tue Dec 20 09:48:56 GMT 2005  Olly Betts <olly@survex.com>

	* csharp/Makefile.am: Heed compatibility warnings and use different
	  forms for command-line switches to the C# compiler (presumably for
	  compatibility with Microsoft's compiler, though the warnings don't
	  actually say that explicitly).

Mon Dec 19 12:51:19 GMT 2005  Olly Betts <olly@survex.com>

	* tcl8/util.i: Remove typemaps for handling std::string since SWIG
	  supplies those now.

Mon Dec 19 11:45:39 GMT 2005  Olly Betts <olly@survex.com>

	* php/docs/bindings.html,php/docs/examples/simpleindex.php: You aren't
	  meant to call delete_CLASS() directly from PHP (and in fact it's
	  usually not wrapped now).

Mon Dec 19 11:37:16 GMT 2005  Olly Betts <olly@survex.com>

	* php/smoketest.php: Add feature tests for new Query wrapping stuff.

Mon Dec 19 11:34:44 GMT 2005  Olly Betts <olly@survex.com>

	* python/util.i: Convert C++ strings to python ones in a zero-byte
	  clean way.

Mon Dec 19 11:01:31 GMT 2005  Olly Betts <olly@survex.com>

	* configure.ac,python/Makefile.am: If using GCC, compile the python
	  bindings with -fno-strict-aliasing (python itself is compiled with
	  this option to avoid problems and it appears we ought to use it too
	  to avoid the same problems).

Mon Dec 12 11:15:34 GMT 2005  Olly Betts <olly@survex.com>

	* php/util.i.in: Use std::string::data() instead of c_str() as it may
	  be more efficient for some implementations.

Mon Dec 12 04:26:24 GMT 2005  Olly Betts <olly@survex.com>

	* configure.ac: Fix java separator configure test to actually work.

Mon Dec 12 02:54:10 GMT 2005  Olly Betts <olly@survex.com>

	* configure.ac,java/Makefile.am: Compile a small java program and
	  run it to find what java wants as path separator in -classpath.

Mon Dec 12 02:11:44 GMT 2005  Olly Betts <olly@survex.com>

	* java/Makefile.am,java/run-java-test: Use $(PATH_SEPARATOR) to
	  separate entries in the java -classpath command line option so
	  that it'll work on platforms where $(PATH_SEPARATOR) isn't ":".

Sun Dec 11 07:58:51 GMT 2005  Olly Betts <olly@survex.com>

	* python/util.i,xapian.i: Support a mixture of xapian.Query objects
	  and strings in the python xapian.Query(OP, SEQUENCE [, PARAM])
	  ctor.
	* python/smoketest.py: Add feature test.
	* python/docs/bindings.html: Update documentation to mention recent
	  fixes/improvements.

Sun Dec 11 07:31:21 GMT 2005  Olly Betts <olly@survex.com>

	* python/util.i,xapian.i: Fix wrapper for Xapian::Query ctor taking
	  operator and list of strings, plus optional parameter to work again.
	  Add a new wrapper which is similar but takes a list of xapian.query
	  objects instead of strings.
	* python/smoketest.py: Add regression test and feature test for
	  the above changes.

Thu Dec 08 03:39:25 GMT 2005  Olly Betts <olly@survex.com>

	* python/extra.i,python/util.i: Tweak layout for better readability;
	  Update FSF address.
	* python/extra.i: Add vim modeline.

Thu Dec 08 02:05:13 GMT 2005  Olly Betts <olly@survex.com>

	* php/docs/examples/simpleindex.php,
	  php/docs/examples/simplesearch.php: Add a more useful error message
	  if a database can't be opened; Fix inconsistent whitespace; Update
	  FSF address.

Thu Dec 08 01:58:04 GMT 2005  Olly Betts <olly@survex.com>

	* INSTALL: Improved phrasing.
	* NEWS: Added draft entry for next release.

Wed Dec 07 02:46:53 GMT 2005  Olly Betts <olly@survex.com>

	* php/docs/bindings.html: Fix typo.

Wed Dec 07 02:42:51 GMT 2005  Olly Betts <olly@survex.com>

	* php/docs/bindings.html: Fix typo; note that SWIG doesn't currently
	  support proxy classes in PHP5.

Wed Nov 30 00:22:33 GMT 2005  Olly Betts <olly@survex.com>

	* java/README,java/native/Enquire.cc,java/org/xapian/Enquire.java:
	  Wrap optional second parameter (query length) to
	  Enquire::set_query().

Tue Nov 29 04:31:44 GMT 2005  Olly Betts <olly@survex.com>

	* README: Improved.

Tue Nov 29 04:11:18 GMT 2005  Olly Betts <olly@survex.com>

	* configure.ac,php/Makefile.am: Bump required SWIG version to 1.3.26
	  and drop the special requirement for 1.3.22 for PHP (hurrah!)

Tue Nov 29 03:46:40 GMT 2005  Olly Betts <olly@survex.com>

	* php/Makefile.am,php/php.ini: Instead of "$(PHP) -c $(srcdir)" and
	  having an empty php.ini in srcdir (which we were failing to
	  distribute anyway), use "$(PHP) -n" which tells PHP not to use any
	  php.ini file.

Tue Nov 29 00:48:06 GMT 2005  Olly Betts <olly@survex.com>

	* README: Updated list of languages SWIG supports.

Sun Oct 02 14:19:20 BST 2005  Olly Betts <olly@survex.com>

	* Makefile.am: Fixed "php4" -> "php" in DIST_SUBDIRS.

Sun Oct 02 00:15:06 BST 2005  Olly Betts <olly@survex.com>

	* INSTALL,configure.ac: Add -lstdc++ to XAPIAN_LIBS if we're using
	  GCC.  OpenBSD needs it to be explicitly specified and libtool
	  handles this if it would have been implicitly linked with anyway.
	* INSTALL: Improved and expanded the text in a few places.

Sat Oct 01 14:04:51 BST 2005  Olly Betts <olly@survex.com>

	* README,configure.ac,php/,php4/: Fabrice Colin reports that the PHP4
	  bindings also work with PHP5 so extend configure test to look for
	  PHP5 too, rename "php4" directory to "php", and change other
	  references to PHP4 too.

Mon Sep 26 22:39:01 BST 2005  Olly Betts <olly@survex.com>

	* INSTALL,configure.ac: On darwin, ensure MACOSX_DEPLOYMENT_TARGET is
	  set to at least 10.3.  This is required to link the bindings, and
	  it doesn't seem to be possible to link them on 10.1 or 10.2 anyway.
	* INSTALL: Update to reflect --with and --without option changes.
	* INSTALL: Added notes about OpenBSD issues and issues with compiling
	  the bindings requiring a lot of memory.

Mon Sep 19 13:19:59 BST 2005  Olly Betts <olly@survex.com>

	* configure.ac: Change how which bindings to build are selected.  If
	  no --with* arguments are passed, then we default to building
	  bindings we detect the required tools for.  But instead of requiring
	  users to deselect bindings they don't want, they now select bindings
	  they do want.  So "./configure --with-python" will only build the
	  python bindings (and will fail if the required tools aren't
	  installed).

Sun Sep 18 23:58:08 BST 2005  Olly Betts <olly@survex.com>

	* configure.ac,csharp/Makefile.am,guile/Makefile.am,
	  java/native/Makefile.am,php4/Makefile.am,python/Makefile.am,
	  tcl8/Makefile.am: Rework how XAPIAN_CXXFLAGS is passed through
	  so that the user can override CXXFLAGS like so: make CXXFLAGS=-g

Fri Jul 15 11:12:13 BST 2005  Olly Betts <olly@survex.com>

	* configure.ac: Updated for 0.9.2.

Fri Jul 15 10:21:17 BST 2005  Olly Betts <olly@survex.com>

	* xapian.i: Added semicolon missing from recent change.

Fri Jul 15 02:15:10 BST 2005  Olly Betts <olly@survex.com>

	* NEWS: Updated for 0.9.2.

Fri Jul 15 02:10:07 BST 2005  Olly Betts <olly@survex.com>

	* xapian.i: Added wrappers for new optional flags argument to
	  QueryParser::parse_query().

Fri Jun 24 12:00:19 BST 2005  Olly Betts <olly@survex.com>

	* java/README: Add success report for Sun java 1.4.1_01a.

Fri Jun 24 11:13:03 BST 2005  Olly Betts <olly@survex.com>

	* java/Makefile.am: Actually distribute SmokeTest.java.

Fri Jun 17 03:18:19 BST 2005  Olly Betts <olly@survex.com>

	* configure.ac: csharp build uses a tool from GNU Mono called "mcs"
	  but some UNIX variants ship with a tool called "mcs" which does
	  something else.  For now, simply check the "mcs --version" is
	  understood.

Thu Jun 16 19:12:41 BST 2005  Olly Betts <olly@survex.com>

	* python/util.i: When converting a python list to vector<string> we
	  know the number of elements so reserve that number in the vector.

Thu Jun 16 19:02:03 BST 2005  Olly Betts <olly@survex.com>

	* python/util.i: Remove bogus ";" after closing "}" of "namespace {}".

Mon Jun 06 18:50:54 BST 2005  Olly Betts <olly@survex.com>

	* NEWS: Updated for 0.9.1.

Mon Jun 06 18:48:42 BST 2005  Olly Betts <olly@survex.com>

	* tcl8/docs/bindings.html: Added information from Michael Schlenker
	  about how to delete a database object such that the destructor
	  gets called.

Mon Jun 06 17:58:16 BST 2005  Olly Betts <olly@survex.com>

	* configure.ac,NEWS: Updated for 0.9.1.

Fri May 13 00:34:22 BST 2005  Olly Betts <olly@survex.com>

	* NEWS: Updated with Java information for 0.9.0.

Fri May 13 00:29:31 BST 2005  Olly Betts <olly@survex.com>

	* java/native/Query.cc,java/native/org_xapian_XapianJNI.h,
	  java/org/xapian/Query.java,java/org/xapian/XapianJNI.java,
	  java/README: Wrap optional parameters of Query(term) ctor.

Fri May 13 00:26:24 BST 2005  Olly Betts <olly@survex.com>

	* NEWS,configure.ac: Updated for 0.9.0.

Wed May 11 02:15:23 BST 2005  Olly Betts <olly@survex.com>

	* java/native/Query.cc,java/native/MSet.cc,
	  java/native/org_xapian_XapianJNI.h,java/org/xapian/Query.java,
	  java/org/xapian/MSet.java,java/org/xapian/XapianJNI.java: Updates to
	  enable compilation with 0.9.0.
	* java/Makefile.am: Add .java.class: rule so SmokeTest can be built.
	* java/README: List API additions still to be wrapped.

Tue May 10 21:01:57 BST 2005  Olly Betts <olly@survex.com>

	* python/extra.i: Should be ValueIter not ValueIterator, and fixed up
	  a few typos in the code.

Tue May 10 01:24:59 BST 2005  Olly Betts <olly@survex.com>

	* configure.ac,python/Makefile.am: Quote another setting of
	  PYTHONPATH; Don't set PYTHON_LIBS on cygwin; fix undoubled []
	  in setting of PYTHON_LIBS.

Mon May 09 20:37:42 BST 2005  Olly Betts <olly@survex.com>

	* NEWS: Updated again.

Mon May 09 18:47:46 BST 2005  Olly Betts <olly@survex.com>

	* configure.ac,python/Makefile.am: Changes to help building the python
	  bindings under mingw.

Mon May 09 15:22:30 BST 2005  Olly Betts <olly@survex.com>

	* python/Makefile.am: Add "" around PYTHONPATH setting in
	  TESTS_ENVIRONMENT to protect PYTHON_PATHSEP from the shell
	  (PYTHON_PATHSEP is ';' under Windows).
	* python/Makefile.am: Explicitly pass -outdir to SWIG because Windows
	  versions of SWIG only consider '\' as a directory separator when
	  extracting the directory from the argument to -o.

Mon May 09 11:02:08 BST 2005  Olly Betts <olly@survex.com>

	* configure.ac: If python is found, also check that Python.h exists
	  (it may not be if the python-dev package (or similar) isn't
	  installed).

Mon May 09 11:00:08 BST 2005  Olly Betts <olly@survex.com>

	* python/extra.i: Removed python iter wrappers for removed methods
	  QueryParser::termlist_begin() and termlist_end().

Mon May 09 10:54:47 BST 2005  Olly Betts <olly@survex.com>

	* xapian.i: Removed wrappers for removed methods
	  QueryParser::termlist_begin() and termlist_end().

Fri May 06 23:22:28 BST 2005  Olly Betts <olly@survex.com>

	* NEWS: Updated in preparation for 0.9.0.

Fri May 06 20:39:50 BST 2005  Olly Betts <olly@survex.com>

	* python/Makefile.am: Use correct path separator in PYTHONPATH when
	  generating .pyc file.

Fri May 06 17:57:05 BST 2005  Olly Betts <olly@survex.com>

	* configure.ac,python/Makefile.am: Make configure probe for correct
	  separator to use in PYTHONPATH.

Thu May 05 13:17:36 BST 2005  Olly Betts <olly@survex.com>

	* skiptest: Add skiptest script needed by last-but-one commit.

Thu May 05 12:44:01 BST 2005  Olly Betts <olly@survex.com>

	* xapian.i: Back out PHP4 specific hacks added since 0.8.5 which
	  were only needed for SWIG 1.3.23 and later,

Wed May 04 18:07:49 BST 2005  Olly Betts <olly@survex.com>

	* configure.ac,Makefile.am: Setting PHP4 to "exit 77 #" doesn't
	  actually work right, so use a trivial shell script to skip PHP
	  tests if we can't find the PHP interpreter.

Wed May 04 02:00:31 BST 2005  Olly Betts <olly@survex.com>

	* csharp/Makefile.am,python/Makefile.am,java/native/Makefile.am,
	  guile/Makefile.am,tcl8/Makefile.am,php4/Makefile.am: Pass
	  -no-undefined in *_la_LDFLAGS because libtool requires in on
	  MS Windows.  Also use $(PATH_SEPARATOR) instead of ':' when
	  specifying search paths.

Fri Apr 29 09:57:17 BST 2005  Olly Betts <olly@survex.com>

	* xapian.i: Rename second version of Muscat36::open_da() for guile
	  like we do for PHP4.
	* configure.ac: Disable guile by default, as it needs more work.

Thu Apr 28 21:21:23 BST 2005  Olly Betts <olly@survex.com>

	* xapian.i: If a backend is disabled in the xapian-core we're building
	  against, provide stub definitions of the database factory functions
	  so there isn't a link failure.
	* xapian.i: This means we can now wrap the Muscat36 factory functions.
	* xapian.i: QueryParser::set_stemming_options() has been renamed to
	  set_stemming_strategy().

Fri Apr 22 01:33:41 BST 2005  Olly Betts <olly@survex.com>

	* xapian.i: Updated to reflect 0.9.0 API.

Thu Apr 07 23:49:51 BST 2005  Olly Betts <olly@survex.com>

	* xapian.i: Removed superfluous ';' after 'namespace { ... }'.

Tue Apr 05 15:23:44 BST 2005  Olly Betts <olly@survex.com>

	* configure.ac: Fix version test to allow for any _svn6789 suffix.

Tue Apr 05 00:50:36 BST 2005  Olly Betts <olly@survex.com>

	* csharp/.cvsignore,python/docs/.cvsignore,
	  python/docs/examples/.cvsignore,python/.cvsignore,
	  java/native/.cvsignore,java/org/xapian/errors/.cvsignore,
	  java/org/xapian/.cvsignore,java/org/xapian/examples/.cvsignore,
	  java/org/.cvsignore,java/.cvsignore,debian/.cvsignore,
	  guile/.cvsignore,tcl8/docs/.cvsignore,tcl8/docs/examples/.cvsignore,
	  tcl8/.cvsignore,php4/docs/.cvsignore,php4/docs/examples/.cvsignore,
	  php4/.cvsignore,.cvsignore: Remove .cvsignore files, as they're not
	  used by SVN.

Tue Apr 05 00:34:09 BST 2005  Olly Betts <olly@survex.com>

	* configure.ac,php4/Makefile.am: There are problems with the PHP glue
	  code produced by SWIG 1.3.23 and later - optional arguments aren't
	  optional.  So add back the SWIG_1_3_22 machinery.

Tue Mar 29 15:14:11 BST 2005  Olly Betts <olly@survex.com>

	* csharp/Makefile.am: Updated list of generated .cs files.

Tue Mar 29 14:48:21 BST 2005  Olly Betts <olly@survex.com>

	* xapian.i: Fix C# warnings.

Tue Mar 29 13:57:36 BST 2005  Olly Betts <olly@survex.com>

	* xapian.i: For PHP4, rename default Database ctor to Database_empty
	  instead of suppressing the Database(const string &path) ctor.

Tue Mar 29 13:39:36 BST 2005  Olly Betts <olly@survex.com>

	* configure.ac: Pass -Werror to SWIG.
	* xapian.i: Fix all the SWIG warnings which are now errors.

Tue Mar 29 13:29:47 BST 2005  James Aylett  <james@tartarus.org>

	* don't wrap MSet::max_size() as it's there for STL
	  compatibility rather than useful functionality.

Tue Mar 29 11:55:26 BST 2005  James Aylett  <james@tartarus.org>

	* when running PHP4 tests, use a blank config file so that if
	  the xapian bindings are already installed as an extension and
	  loaded automatically in the default config, they won't be
	  during the test run.

	  The tests use dl(), so will pick up the version we've just
	  built.

Tue Mar 29 10:32:36 BST 2005  Olly Betts <olly@survex.com>

	* configure.ac,php4/Makefile.am: SWIG > 1.3.22 *does* work for PHP -
	  the problem was that I had an older PHP SWIG glue shared library
	  installed and this clashes with new glue libraries (but not older
	  ones).  So strip out the machinery to use a different SWIG version
	  for PHP.
	* configure.ac: Require SWIG >= 1.3.24.

Mon Mar 21 09:37:45 GMT 2005  James Aylett  <james@tartarus.org>

	* xapian.i: updated SWIG-based bindings to latest API

	* python/extra.i: more Python-style iterators

	* tcl8/docs/.cvsignore, tcl8/docs/examples/.cvsignore: ignore
	  autogenerated Makefile.in, Makefile

Mon Mar 21 07:01:14 GMT 2005  Olly Betts <olly@survex.com>

	* configure.ac,php4/Makefile.am: Use SWIG 1.3.22 for PHP bindings
	  as more recent versions don't work.
	* configure.ac: If configure can't find the php interpreter (as php4
	  or php), it probably just means it's not on PATH.  We only need it
	  for running the smoketest, so substitute "exit 77 #" instead which
	  will cause the test to skip (previously we substituted "missing"
	  which causes the test to fail).

Wed Feb 23 04:08:55 GMT 2005  Olly Betts <olly@survex.com>

	* NEWS: Updated for 0.8.5.1.

Wed Feb 23 04:07:48 GMT 2005  Olly Betts <olly@survex.com>

	* README: Refer reader to java/README for java specific information.

Tue Feb 22 16:12:55 GMT 2005  Olly Betts <olly@survex.com>

	* java/Makefile.am,java/README,java/native/Makefile.am,
	  java/org/xapian/Makefile.am,java/org/xapian/errors/Makefile.am:
	  Fixed how the jar file is made, and build it directory to the built
	  subdirectory rather than requiring an "install" step.  Updated the
	  README to add a "how to build" section.  Tweak the java commands in
	  the README for running the examples to work around a bug in Debian
	  gij's java wrapper script.  Added a README section about tested java
	  platforms.  Automatically "install" the JNI glue library in "built"
	  and remove the .la file (which is useless here).

Tue Feb 22 01:38:14 GMT 2005  Olly Betts <olly@survex.com>

	* configure.ac: Set version to 0.8.5.1 and fix version check.

Mon Feb 21 20:17:07 GMT 2005  Olly Betts <olly@survex.com>

	* COPYING: This code is under the GPL (except the Java bindings which
	  are MIT-style, but that's GPL compatible anyway).

Mon Feb 21 20:11:36 GMT 2005  Olly Betts <olly@survex.com>

	* configure.ac: Run tests using the C++ compiler; Allow bindings
	  version to have an extra "patchlevel", yet still match with
	  corresponding xapian-core version (e.g. 0.8.5.1 and 0.8.5);
	  Use "-Wno-unused" when compiling JNI C++ code to ignore harmless
	  warnings in generated code (we were specially passing "-Wunused"
	  which was a thinko I believe!)

Mon Feb 21 20:08:56 GMT 2005  Olly Betts <olly@survex.com>

	* java/Makefile.am,java/org/xapian/examples/Makefile.am: "make clean"
	  should remove the generated class files.

Mon Feb 21 20:06:19 GMT 2005  Olly Betts <olly@survex.com>

	* java/README: Added list of unwrapped methods and classes.

Mon Feb 21 20:03:06 GMT 2005  Olly Betts <olly@survex.com>

	* java/.cvsignore: Add "built" directory.

Mon Feb 21 20:02:17 GMT 2005  Olly Betts <olly@survex.com>

	* java/Makefile.am,java/run-java-test: Run SmokeTest on "make check".

Mon Feb 21 18:42:32 GMT 2005  Olly Betts <olly@survex.com>

	* java/org/xapian/ExpandDecider.java,
	  java/org/xapian/MatchDecider.java: Fix GCJ warning.

Mon Feb 21 18:42:03 GMT 2005  Olly Betts <olly@survex.com>

	* java/org/xapian/errors/Makefile.am: Remove lingering reference to
	  InvalidDataError.java and InvalidDataError.class.

Mon Feb 21 05:16:28 GMT 2005  Olly Betts <olly@survex.com>

	* java/.cvsignore,java/SmokeTest.java,java/native/,java/org/xapian/,
	  java/org/xapian/errors/,java/org/xapian/examples/:
	  Added missing .java sources and removed unused ones; Added java
	  smoketest (not yet run automatically); Added .cvsignore files for
	  generated files; Updated to use new ctors for Database and
	  WritableDatabase which replace Auto::open(); Wrap
	  Database::get_lastdocid(); Wrap ESetIterator::prev() and
	  MSetIterator::prev(); Fixed glitches in automake build system;
	  Prefer Query::empty() to Query::is_empty(); Wrap InMemory::open();
	  Disable Eric's QueryParser - for consistency we should wrap the
	  C++ version by default; Removed forced flush() from
	  WritableDatabase::delete_document() wrapper.
	* java/org/xapian/examples/SimpleSearch.java: tweaked to be more like
	  the C++ version.

Mon Feb 21 05:02:30 GMT 2005  Olly Betts <olly@survex.com>

	* java/README: Need . in -classpath.

Tue Jan 18 02:27:06 GMT 2005  Olly Betts <olly@survex.com>

	* java/org/xapian/Xapian.java: Another missing java source!

Sun Jan 09 13:59:17 GMT 2005  Olly Betts <olly@survex.com>

	* configure.ac: Check for "php" as well as "php4", and fall-back to
	  missing so the error message from "make check" is better.

Thu Dec 23 19:17:39 GMT 2004  Olly Betts <olly@survex.com>

	* configure.ac,NEWS: Version 0.8.5.

Thu Dec 23 19:16:53 GMT 2004  Olly Betts <olly@survex.com>

	* INSTALL,README: Added better installation instructions.

Mon Dec 20 16:29:01 GMT 2004  Olly Betts <olly@survex.com>

	* python/Makefile.am: Simpler .pyc fix.

Fri Dec 10 17:13:52 GMT 2004  Richard Boulton <richard@tartarus.org>

	* python/Makefile.am: Fixed bytecode compilation of xapian.py.
	  xapian.pyc was being generated in the same directory
	  as xapian.py, but Makefile.am was looking in current directory
	  when installing it.  Additionally, VPATH builds were broken.

Wed Dec 08 16:18:39 GMT 2004  Olly Betts <olly@survex.com>

	* NEWS: Fixed typo, bumped date.

Wed Dec 08 02:13:25 GMT 2004  Olly Betts <olly@survex.com>

	* php4/docs/bindings.html,python/docs/bindings.html,
	  tcl8/docs/bindings.html: Reworked text about Xapian::Auto namespace
	  and a few other tweaks.

Tue Dec 07 19:55:48 GMT 2004  Olly Betts <olly@survex.com>

	* xapian.i,php4/docs/examples/simpleindex.php,
	  php4/docs/examples/simplesearch.php,python/docs/examples/,
	  tcl8/docs/bindings.html,tcl8/docs/examples/simpleindex.tcl,
	  tcl8/docs/examples/simplesearch.tcl: Wrap the new constructors
	  for Database and WritableDatabase, use these in the examples,
	  and removed mentions of Auto::open() from the documentation.
	  Don't wrap the WritableDatabase forms of Auto::open() and
	  Quartz::open() in tcl8 since the destructor never gets called.

Tue Dec 07 19:53:48 GMT 2004  Olly Betts <olly@survex.com>

	* README: Updated to list fully supported languages and improved
	  wording.

Thu Dec 02 13:31:40 GMT 2004  Olly Betts <olly@survex.com>

	* xapian.i: Weight::clone is for internal use - don't wrap it.
	* xapian.i: For PHP4, rename the default BM25Weight ctor to
	  BM25Weight_default and the default TradWeight ctor to
	  TradWeight_default.

Thu Dec 02 13:30:55 GMT 2004  Olly Betts <olly@survex.com>

	* python/Makefile.am: test -d before mkdir to avoid worrying looking
	  warning from make.

Thu Dec 02 03:40:16 GMT 2004  Olly Betts <olly@survex.com>

	* NEWS: Updated.

Thu Dec 02 03:37:06 GMT 2004  Olly Betts <olly@survex.com>

	* configure.ac: SWIG 1.3.23 causes warnings (and quite likely problems)
	  with PHP4.  It helps C#, but since that's unfinished, PHP4
	  definitely matters more, so drop back to SWIG 1.3.22.

Thu Dec 02 03:27:37 GMT 2004  Olly Betts <olly@survex.com>

	* configure.ac: Added tcl8/docs/Makefile tcl8/docs/examples/Makefile
	  to AC_CONFIG_FILES.

Thu Dec 02 03:05:11 GMT 2004  Olly Betts <olly@survex.com>

	* NEWS,xapian.i: Removed the director for Xapian::Weight for now,
	  since it was causing swig to generate code which didn't compile.

Thu Dec 02 03:03:39 GMT 2004  Olly Betts <olly@survex.com>

	* python/.cvsignore: Updated.

Thu Dec 02 03:00:56 GMT 2004  Olly Betts <olly@survex.com>

	* python/Makefile.am: Fixed PYTHONPATH for running smoketest.py.

Wed Dec 01 21:32:02 GMT 2004  Olly Betts <olly@survex.com>

	* xapian.i: Prototype Weight::clone() method so that SWIG directors
	  know about it.

Wed Dec 01 16:11:32 GMT 2004  Olly Betts <olly@survex.com>

	* tcl8/Makefile.am,tcl8/docs/Makefile.am,
	  tcl8/docs/examples/Makefile.am: Ship and install docs and examples
	  for tcl8 bindings.

Wed Dec 01 15:41:56 GMT 2004  Olly Betts <olly@survex.com>

	* Makefile.am: Distribute xapian-bindings.spec.in.

Wed Dec 01 15:39:55 GMT 2004  Olly Betts <olly@survex.com>

	* xapian-bindings.spec.in: No longer need "BuildRequires: swig";
	  disable building of csharp bindings; package tcl8 documentation;
	  updated to package the tcl8 bindings at their new location.

Wed Dec 01 05:59:24 GMT 2004  Olly Betts <olly@survex.com>

	* NEWS: It's now tomorrow, so bump the 0.8.4 release date.

Wed Dec 01 05:57:41 GMT 2004  Olly Betts <olly@survex.com>

	* tcl8/docs/examples/simplesearch.tcl: Need Tcl 8.1 or later.

Wed Dec 01 05:54:45 GMT 2004  Olly Betts <olly@survex.com>

	* tcl8/docs/examples/simpleindex.tcl: Tweaked to actually work.

Wed Dec 01 05:18:18 GMT 2004  Olly Betts <olly@survex.com>

	* tcl8/docs/examples/simpleindex.tcl: Simpler, more idiomatic code
	  which doesn't rely on features added since Tcl 8.1.

Tue Nov 30 22:42:14 GMT 2004  Olly Betts <olly@survex.com>

	* NEWS,configure.ac: Updated for 0.8.4 release.

Mon Nov 29 04:17:42 GMT 2004  Olly Betts <olly@survex.com>

	* configure.ac,csharp/Makefile.am,guile/Makefile.am,php4/Makefile.am,
	  python/Makefile.am,tcl8/Makefile.am: Instead of requiring the user
	  to have a really recent SWIG installed, ship the files SWIG
	  generates.  Disable all the SWIG rules unless configure is run
	  with --enable-maintainer-mode to make sure they aren't triggered
	  accidentally by make with dodgy VPATH or anything else.
	* csharp/Makefile.am: Updated the list of generated .cs files to
	  include the subclasses of Weight.

Sun Nov 28 02:51:37 GMT 2004  Olly Betts <olly@survex.com>

	* csharp/TODO: Note that SWIG 1.3.23 apparently implements optional
	  parameters for C#.

Sun Nov 28 01:50:45 GMT 2004  Olly Betts <olly@survex.com>

	* csharp/Makefile.am: Wrapping for Xapian::Weight means we need to add
	  Weight.cs to the list of generated sources.

Sat Nov 27 03:00:24 GMT 2004  Olly Betts <olly@survex.com>

	* xapian.i: Mark Weight as needing a director for Python.

Tue Nov 16 02:59:18 GMT 2004  Olly Betts <olly@survex.com>

	* configure.ac,csharp/Makefile.am,guile/Makefile.am,php4/Makefile.am,
	  python/Makefile.am,tcl8/Makefile.am: Use newly added option
	  `xapian-config --swigflags` which (a) avoids always passing
	  -I/usr/include which could cause problems if we're using a Xapian
	  install not in /usr and there's another one in /usr and (b) avoids
	  problems if `xapian-config --cxxflags` contains flags other than
	  -I<something>.

Sun Nov 14 06:30:47 GMT 2004  Olly Betts <olly@survex.com>

	* xapian.i: Wrapped Xapian::Weight and subclasses (compiles, but
	  otherwise totally untested).  Nothing special is done about
	  directors, so deriving your own Weight subclass in the scripting
	  language probably won't currently work.

Wed Nov 10 03:32:23 GMT 2004  Olly Betts <olly@survex.com>

	* README: Improved a bit.

Wed Nov 10 03:24:08 GMT 2004  Olly Betts <olly@survex.com>

	* xapian.i: %name is deprecated, so use %rename instead.  This also
	  works around a bug currently in SWIG CVS HEAD.

Wed Nov 10 01:47:33 GMT 2004  Olly Betts <olly@survex.com>

	* xapian.i: Second argument to Document::add_posting() isn't optional.

Tue Nov 09 03:06:56 GMT 2004  Olly Betts <olly@survex.com>

	* configure.ac,csharp/Makefile.am,guile/Makefile.am,
	  java/native/Makefile.am,php4/Makefile.am,python/Makefile.am,
	  tcl8/Makefile.am: We now get -AA or -std strict_ansi from
	  xapian-config, so we don't need to probe for them ourselves.

Sat Nov 06 16:19:30 GMT 2004  Olly Betts <olly@survex.com>

	* configure.ac: Check GXX instead of GCC when deciding whether to pass
	  GCC specific warning flags.

Sat Nov 06 13:04:52 GMT 2004  Olly Betts <olly@survex.com>

	* configure.ac: Reinstated the check that the bindings version matches
	  the version of the xapian library.  It was added in 0.8.2, but
	  accidentally removed in 0.8.3.

Sat Nov 06 12:44:40 GMT 2004  Olly Betts <olly@survex.com>

	* configure.ac: Protect tcl header version test by prepending x to
	  both the strings being tested.

Tue Nov 02 05:59:54 GMT 2004  Olly Betts <olly@survex.com>

	* configure.ac: Removed pointless probe for a C compiler.

Tue Nov 02 05:54:45 GMT 2004  Olly Betts <olly@survex.com>

	* configure.ac: Require SWIG 1.3.22 (for guile).

Sat Oct 30 19:51:10 BST 2004  Olly Betts <olly@survex.com>

	* csharp/Makefile.am: Contents of xxx_SOURCES must be literal.

Thu Oct 28 04:45:15 BST 2004  Olly Betts <olly@survex.com>

	* csharp/Makefile.am,csharp/SmokeTest.cs: Added a smoketest.
	  Currently it fails.
	* csharp/Makefile.am: Updated list of generated .cs files.

Thu Oct 28 04:37:31 BST 2004  Olly Betts <olly@survex.com>

	* xapian.i: In the Query ctor which takes a vector of terms, only
	  call set_window if window is non-zero.  Otherwise things go wrong
	  if we're passed an empty vector.

Wed Oct 27 03:34:10 BST 2004  Olly Betts <olly@survex.com>

	* configure.ac: Added note that the bindings can easily be compiled
	  for use with Tcl 8.0, in case anybody needs that for some reason.

Sun Oct 24 02:07:31 BST 2004  Olly Betts <olly@survex.com>

	* python/docs/examples/simpleindex.py: Trim spaces from the start as
	  well as from the end of each line.  Simplify the loop slightly.

Sun Oct 24 01:54:17 BST 2004  Olly Betts <olly@survex.com>

	* tcl8/docs/bindings.html,tcl8/docs/examples/simpleindex.tcl: Added
	  Tcl version of simpleindex from xapian-examples.

Sat Oct 23 15:57:00 BST 2004  Olly Betts <olly@survex.com>

	* configure.ac,tcl8/Makefile.am: Use the TCL_STUBS mechanism so that
	  compiled extensions are portable between different versions of Tcl.
	  This needs Tcl 8.1, so bump the required Tcl version (was 8.0).
	  Also install in the directory above $tcl_library so the built
	  extension can be found by other Tcl versions.

Fri Oct 22 03:24:11 BST 2004  Olly Betts <olly@survex.com>

	* php4/docs/bindings.html,python/docs/bindings.html,
	  tcl8/docs/bindings.html: Mention the example scripts near the start
	  of the documentation, not right at the end.
	* php4/docs/bindings.html: Remove documentation explicitly saying
	  how we wrap Xapian::QueryParser and Xapian::Stem since we wrap them
	  exactly as we wrap everything else we don't mention!

Fri Oct 22 03:21:20 BST 2004  Olly Betts <olly@survex.com>

	* tcl8/.cvsignore,tcl8/Makefile.am: Pass -pkgversion to SWIG to set
	  the Tcl package version; create pkgIndex.tcl so the package can
	  be loaded in the usual Tcl way; install in "xapian<VERSION>"
	  subdirectory of the Tcl library directory, as is the convention.

Fri Oct 22 02:36:00 BST 2004  Olly Betts <olly@survex.com>

	* tcl8/docs/bindings.html: Added documentation for tcl8.

Fri Oct 22 02:21:48 BST 2004  Olly Betts <olly@survex.com>

	* python/docs/examples/simpleexpand.py,
	  python/docs/examples/simplematchdecider.py,
	  python/docs/examples/simplesearch.py: Changed to use James' newly
	  wrapped Query from list of terms ctor.
	* python/docs/examples/simplematchdecider.py: Make the example
	  MatchDecider exclude documents matching a value, rather than a term.
	  The latter is a very inefficient way to do what AND_NOT does, and
	  we don't want examples to mislead like that.

Thu Oct 21 18:00:14 BST 2004  Olly Betts <olly@survex.com>

	* python/docs/bindings.html: Note that you can construct a query
	  from a list of terms, even if you can't from a list of queries.
	  Add HTML links to the examples.

Thu Oct 21 17:44:19 BST 2004  Olly Betts <olly@survex.com>

	* python/docs/bindings.html: Remove documentation explicitly saying
	  how we wrap Xapian::QueryParser and Xapian::Stem since we wrap them
	  exactly as we wrap everything else we don't mention!  Also mention
	  simpleexpand example.

Thu Oct 21 16:59:03 BST 2004  Olly Betts <olly@survex.com>

	* php4/Makefile.am: Note why we pass -I. to SWIG.

Thu Oct 21 02:45:15 BST 2004  Olly Betts <olly@survex.com>

	* xapian.i: It turns out that we do need to wrap MSet::MSet() after
	  all (simpleexpand.py uses it, for example).

Thu Oct 21 02:43:34 BST 2004  Olly Betts <olly@survex.com>

	* python/docs/examples/: Report messages for Xapian exceptions.
	  Removed MAX_PROB_TERM_LENGTH from scripts which don't use it.

Thu Oct 21 01:39:08 BST 2004  Olly Betts <olly@survex.com>

	* tcl8/smoketest.tcl: Explicitly require at least Tcl version 8.

Thu Oct 21 01:35:28 BST 2004  Olly Betts <olly@survex.com>

	* tcl8/docs/examples/simplesearch.tcl: Use more idiomatic (and less
	  idiotic) Tcl thanks to contributions from Michael Schlenker.

Wed Oct 20 05:29:57 BST 2004  Olly Betts <olly@survex.com>

	* tcl8/docs/examples/simplesearch.tcl: Sussed out what Query::OP_OR
	  is wrapped as.

Wed Oct 20 05:18:36 BST 2004  Olly Betts <olly@survex.com>

	* tcl8/docs/examples/simplesearch.tcl: Translated simplesearch into
	  Tcl.

Tue Oct 19 21:07:06 BST 2004  Olly Betts <olly@survex.com>

	* python/Makefile.am: Added xapian_wrap.h as a target for the rule
	  which runs SWIG.

Tue Oct 19 21:05:11 BST 2004  Olly Betts <olly@survex.com>

	* tcl8/Makefile.am: Wrap in a tcl8 namespace "Xapian".
	* tcl8/Makefile.am,tcl8/smoketest.tcl: Added a smoketest.

Wed Oct  6 17:28:54 BST 2004  James Aylett  <james@tartarus.org>

	* get overloaded Query(Query::op, vector<string>*, termpos)
	  constructor working in Python

Thu Sep 30 02:29:13 BST 2004  Richard Boulton <richard@tartarus.org>

	* csharp/Makefile.am: Add XapianSharp.snk to CLEANFILES.
	  Place generated bindings into C# namespace "Xapian".
	  Change module name to Xapian. (Assembly remains as XapianSharp).
	  Remove -noproxy option from swig.
	  Update list of csharp source file to work with new swig options.
	* csharp/.cvsignore: Add XapianSharp.snk, now it's a generated
	  file.

Wed Sep 29 19:04:41 BST 2004  Olly Betts <olly@survex.com>

	* xapian.i: Reenabled inclusion of typemaps.i and exception.i for
	  Guile.  This was disabled in June 2000.  4 years later SWIG seems
	  to process them successfully.

Wed Sep 29 19:01:28 BST 2004  Olly Betts <olly@survex.com>

	* configure.ac,csharp/Makefile.am: Get configure to find sn.

Wed Sep 29 17:23:23 BST 2004  Richard Boulton <richard@tartarus.org>

	* csharp/: Generate strong name file automatically.

Wed Sep 29 14:17:50 BST 2004  Olly Betts <olly@survex.com>

	* csharp/Makefile.am: Added "touch op.cs" so the build system works
	  on SWIG <= 1.3.21 as well as SWIG 1.3.22.

Wed Sep 29 14:11:48 BST 2004  Olly Betts <olly@survex.com>

	* configure.ac: CSharp bindings now build, so enable them if the
	  required tools are available.

Wed Sep 29 03:00:05 BST 2004  Olly Betts <olly@survex.com>

	* csharp/Makefile.am: Removed hardcoded values for GACUTIL and CSC
	  which were overriding any values configure tried to set.

Wed Sep 29 02:57:07 BST 2004  Olly Betts <olly@survex.com>

	* csharp/Makefile.am: Fixed to build when srcdir != builddir.

Tue Sep 28 20:33:21 BST 2004  Olly Betts <olly@survex.com>

	* configure.ac: The guile bindings do now build (though I don't
	  know guile so can't test them), so enable the guile detection
	  machinery in configure.

Tue Sep 28 19:32:33 BST 2004  Olly Betts <olly@survex.com>

	* csharp/Makefile.am: Add op.cs to XAPIAN_SWIG_CS_SRCS.

Tue Sep 28 19:06:02 BST 2004  Olly Betts <olly@survex.com>

	* configure.ac: AC_PATH_PROG calls AC_SUBST, so we don't need to.

Tue Sep 28 19:04:17 BST 2004  Olly Betts <olly@survex.com>

	* csharp/Makefile.am: Set AM_CXXFLAGS.

Tue Sep 28 16:45:25 BST 2004  Olly Betts <olly@survex.com>

	* xapian.i: Workaround not being able to include stl.i with C#.

Tue Sep 28 16:22:47 BST 2004  Richard Boulton <richard@tartarus.org>

	* csharp/AssemblyInfo.cs.in: New file - includes strong name
	  in the assembly.
	* csharp/Makefile.am: Build assembly with a strong name, to
	  make gacutil happy.  Use gacutil to install the assembly.
	  Change xapian_wrap.cc to XapianSharp.cc
	* csharp/XapianSharp.snk: New file - strong name for XapianSharp.
	* csharp/.cvsignore: Ignore XapianSharp.{cc,loT}
	* configure.ac: Generate csharp/AssemblyInfo.cs

Sun Sep 26 19:34:54 BST 2004  Richard Boulton <richard@tartarus.org>

	* README: Mention that I'm working on C# bindings.
	* csharp/.cvsignore: Ignore generated .cs and .dll files

Sat Sep 25 02:51:22 BST 2004  Richard Boulton <richard@tartarus.org>

	* configure.ac,Makefile.am,csharp/: Add C sharp bindings, created
	  with SWIG.  Build disabled by default for now, because these are
	  completely untested, and probably need quite a bit of work.  In
	  addition, all the SWIG packages I've found seem to require a
	  patch to work correctly with csharp (various stl_*.i packages are
	  reported missing, creating them with "touch" seems to work, but
	  may break things subtly).  I need to learn C# before I can test
	  these bindings...

Mon Sep 20 15:28:04 BST 2004  Olly Betts <olly@survex.com>

	* NEWS,configure.ac: Version 0.8.3.

Mon Sep 20 15:10:57 BST 2004  Olly Betts <olly@survex.com>

	* java/org/xapian/.cvsignore,java/org/xapian/errors/.cvsignore:
	  Updated to ignore .class files.

Sun Sep 19 23:28:14 BST 2004  Olly Betts <olly@survex.com>

	* .cvsignore,Makefile.am,configure.ac,xapian-bindings.spec.in:
	  Added spec file contributed by Fabrice Colin.

Sun Sep 19 17:56:32 BST 2004  Olly Betts <olly@survex.com>

	* guile/.cvsignore: Added xapian_wrap.cc and xapianc.la.

Fri Sep 17 10:00:59 BST 2004  Olly Betts <olly@survex.com>

	* php4/docs/Makefile.am: Include php4/docs/bindings.html in the
	  tarball.

Fri Sep 17 00:54:12 BST 2004  Olly Betts <olly@survex.com>

	* php4/Makefile.am,python/Makefile.am: DIST_SUBDIRS is superfluous
	  when it's identical to SUBDIRS.

Fri Sep 17 00:52:47 BST 2004  Olly Betts <olly@survex.com>

	* java/org/xapian/Makefile.am,java/org/xapian/errors/Makefile.am:
	  Pass -classpath to javac; make sure errors subdirectory is built
	  before we try to build the jar file.

Fri Sep 17 00:00:25 BST 2004  Olly Betts <olly@survex.com>

	* configure.ac,tcl8/Makefile.am: Improved check for tcl.h to work with
	  Fedora Core 2.

Thu Sep 16 23:02:28 BST 2004  Olly Betts <olly@survex.com>

	* java/native/Makefile.am,java/org/xapian/Makefile.am: Fixed "make
	  install" to not give libtool error.

Thu Sep 16 22:51:26 BST 2004  Olly Betts <olly@survex.com>

	* php4/docs/examples/Makefile.am: Include simplesearch.php and
	  simpleindex.php in the tarball.

Wed Sep 15 18:47:58 BST 2004  Olly Betts <olly@survex.com>

	* configure.ac: Noted that -modern affects xapian.py (xapian_wrap.cc
	  is unchanged).

Wed Sep 15 18:22:23 BST 2004  Olly Betts <olly@survex.com>

	* configure.ac,php4/Makefile.am: Removed the recently added
	  SWIG_PHP_LDFLAGS machinery.  We only need to pass those if
	  we use swig's -noruntime option (which we don't do).

Wed Sep 15 17:38:02 BST 2004  Olly Betts <olly@survex.com>

	* configure.ac,python/Makefile.am: Use swig's -modern switch for
	  Python 2.2 and up - it gives cleaner, leaner, faster wrapper code.

Tue Sep 14 03:37:55 BST 2004  Olly Betts <olly@survex.com>

	* guile/Makefile.am,guile/extra.i: Added empty extra.i which
	  will be required when these bindings get ressurected.

Tue Sep 14 03:37:23 BST 2004  Olly Betts <olly@survex.com>

	* tcl8/Makefile.am: Don't install xapian.la.

Tue Sep 14 03:35:57 BST 2004  Olly Betts <olly@survex.com>

	* tcl8/extra.i: This had been copied from php4/extra.i without
	  changing reference in comments from PHP4 to Tcl - fixed.

Mon Sep 13 05:08:51 BST 2004  Olly Betts <olly@survex.com>

	* configure.ac: Version 0.8.2.

Mon Sep 13 04:59:54 BST 2004  Olly Betts <olly@survex.com>

	* NEWS,xapian.i,php4/docs/bindings.html,python/docs/bindings.html:
	  Wrap ESet::back(), Database::get_lastdocid(), and the new optional
	  third parameter to Enquire::set_sorting().  Don't wrap MSet::MSet().
	  Wrap operator-- as prev() for MSetIterator and ESetIterator.  Wrap
	  Quartz, InMemory, and Remote database factory functions as
	  quartz_open(), inmemory_open(), and remote_open().  Wrap static
	  Stem::get_available_languages() and Stem::get_description().
	* php4/smoketest.php,python/smoketest.py: Open an InMemory database
	  and add the document to it as an additional test.

Sun Sep 12 14:31:17 BST 2004  Olly Betts <olly@survex.com>

	* xapian.i: Add back is_empty() aliases for compatibility.

Thu Sep 09 04:19:54 BST 2004  Olly Betts <olly@survex.com>

	* configure.ac,php4/Makefile.am,php4/smoketest.php: Added smoke test
	  for PHP4 bindings.
	* python/Makefile.am: Fixed multiple setting of EXTRA_DIST.

Thu Sep 09 03:21:30 BST 2004  Olly Betts <olly@survex.com>

	* php4/docs/examples/simpleindex.php,
	  php4/docs/examples/simplesearch.php: Removed "dl('xapian.so')" -
	  instead document how to configure PHP to load the module.

Thu Sep 09 03:14:57 BST 2004  Olly Betts <olly@survex.com>

	* NEWS: Started to updated for next release.

Thu Sep 09 03:07:43 BST 2004  Olly Betts <olly@survex.com>

	* php4/docs/bindings.html: Added documentation on how to install the
	  PHP4 bindings.

Thu Sep 09 02:45:24 BST 2004  Olly Betts <olly@survex.com>

	* python/docs/bindings.html: Word-wrapped HTML source.

Thu Sep 09 02:40:17 BST 2004  Olly Betts <olly@survex.com>

	* php4/docs/bindings.html,python/docs/bindings.html: Removed
	  documentation of renaming of empty() methods.

Wed Sep 08 22:16:52 BST 2004  Olly Betts <olly@survex.com>

	* xapian.i: Updated for Query->is_empty() -> Query->empty().

Wed Sep 08 20:39:03 BST 2004  Olly Betts <olly@survex.com>

	* python/Makefile.am,python/smoketest.py: Added a simple testcase
	  to at least ensure the python bindings can be initialise and
	  some simple operations work.

Wed Sep 08 15:23:38 BST 2004  Olly Betts <olly@survex.com>

	* xapian.i: Remove renaming of empty() methods to is_empty().

Wed Sep 08 05:34:10 BST 2004  Olly Betts <olly@survex.com>

	* README: Pike support is now in SWIG it seems.

Wed Sep 08 05:30:58 BST 2004  Olly Betts <olly@survex.com>

	* README: Updated list of languages which SWIG supports.

Wed Sep 08 04:53:07 BST 2004  Olly Betts <olly@survex.com>

	* configure.ac: Disable tcl8 bindings if the tcl8.X-dev package
	  isn't installed.

Wed Sep 08 04:52:19 BST 2004  Olly Betts <olly@survex.com>

	* tcl8/.cvsignore: Ignore xapian.la.

Wed Sep 08 04:49:50 BST 2004  Olly Betts <olly@survex.com>

	* tcl8/.cvsignore: Ignore generated xapian_wrap.cc.

Wed Sep 08 04:15:06 BST 2004  Olly Betts <olly@survex.com>

	* configure.ac,guile/Makefile.am,java/native/Makefile.am,
	  php4/Makefile.am,python/Makefile.am,tcl8/Makefile.am:
	  Use special SWIG PHP ldflags when linking the PHP glue library;
	  Only pass -W* switches when building with GCC; Suppress compiler
	  warnings by passing -Wno-uninitialized when building SWIG glue code;
	  Python bindings now delete generated xapian_wrap.h on "make clean".

Wed Sep 08 04:06:02 BST 2004  Olly Betts <olly@survex.com>

	* python/util.i: Suppress SWIG warning about MatchDecider::operator()
	  director discarding const.

Wed Sep 08 02:37:17 BST 2004  Olly Betts <olly@survex.com>

	* php4/.cvsignore: Updated.

Wed Sep 08 01:27:54 BST 2004  Olly Betts <olly@survex.com>

	* configure.ac,php4/.cvsignore,php4/Makefile.am,
	  php4/docs/bindings.html,php4/docs/examples/simpleindex.php,
	  php4/docs/examples/simplesearch.php: Actually ship docs and
	  examples; fixed bug in includes introduced in last checkin; output
	  swig wrapper as xapian_wrap.cc not xapian_wrap.cpp for consitency
	  with other bindings; fixed documentation of wrapping of
	  Xapian::Query::OP_*; example scripts now load the xapian PHP
	  extension; simplesearch now works with multi-term queries.

Tue Sep 07 22:20:16 BST 2004  Olly Betts <olly@survex.com>

	* configure.ac,php4/.cvsignore,php4/Makefile.am: Don't use -phpfull
	  option to swig.  It's actually as easy to build and install the
	  shared library ourselves, and then we can link with an uninstalled
	  xapian library.

Tue Sep 07 22:18:20 BST 2004  Olly Betts <olly@survex.com>

	* python/Makefile.am: Fixed to use xapian_wrap.cpp not $@ - otherwise
	  "make xapian.py" doesn't work correctly.  Fixed typo in comment.

Fri Sep 03 18:44:56 BST 2004  Olly Betts <olly@survex.com>

	* python/.cvsignore: Added xapian.pyc.

Fri Sep 03 18:41:34 BST 2004  Olly Betts <olly@survex.com>

	* NEWS: Updated.

Fri Sep 03 18:34:21 BST 2004  Olly Betts <olly@survex.com>

	* configure.ac,configure.in: Renamed configure.in to configure.ac.

Fri Sep 03 18:28:54 BST 2004  Olly Betts <olly@survex.com>

	* Makefile.am: Require automake 1.8.5.
	* configure.in: Require autoconf 2.59.  Note that SWIG 1.3.22 doesn't
	  seem to have any changes relevant to us.

Fri Sep 03 18:14:15 BST 2004  Olly Betts <olly@survex.com>

	* python/Makefile.am: Fixed to remove _xapian.la after it is installed
	  (preventing it being installed is really hard to do).  And
	  xapian.py and xapian.pyc aren't BUILT_SOURCES so just put them
	  directly in CLEANFILES.

Fri Sep 03 13:04:42 BST 2004  Olly Betts <olly@survex.com>

	* python/Makefile.am: Byte compile the python code and install that
	  too.

Fri Sep 03 13:03:55 BST 2004  Olly Betts <olly@survex.com>

	* configure.in: Tell libtool not to build static libraries as the
	  bindings all need dynamic ones which can be loaded at runtime.

Wed Sep 01 12:07:08 BST 2004  Olly Betts <olly@survex.com>

	* configure.in: Require Python >= 2.1 for __cmp__ and __eq__.

Thu Aug 19 17:20:45 BST 2004  Olly Betts <olly@survex.com>

	* php4/docs/bindings.html: Document that the 2 argument form of
	  Xapian::Auto::open() for opening a writable database is wrapped
	  as open_writable() (bug #32).

Thu Aug 12 13:26:16 BST 2004  Olly Betts <olly@survex.com>

	* configure.in: Check that the bindings version matches the version of
	  the xapian library.

Thu Aug 12 13:15:01 BST 2004  Olly Betts <olly@survex.com>

	* configure.in,php4/: Include xapian version in output from phpinfo().

Fri Jul 02 14:27:42 BST 2004  Olly Betts <olly@survex.com>

	* php4/docs/bindings.html: Reference to Xapian::Auto::DB_* should be
	  Xapian::DB_*.

Wed Jun 30 14:54:48 BST 2004  Olly Betts <olly@survex.com>

	* configure.in: Version 0.8.1; Corrected --without-tcl help to say
	  it disables Tcl (not Java!) and list the SWIG bindings which
	  --without-swig disables; note that SWIG 1.3.21 isn't relevant
	  and the SWIG changelog URL.

Wed Jun 30 00:09:58 BST 2004  Olly Betts <olly@survex.com>

	* NEWS: Updated for 0.8.1 release.

Tue Jun 29 23:26:36 BST 2004  Eric B. Ridge <ebr@tcdi.com>

	* java/native/,java/org/xapian/: Updates to java bindings:
	  - cleanup usages of XapianObjectHolder to be explicitly created
	    during library initialization
	  - make finalize() methods of Database and WritableDatabase public so
	    they can be called from the outside world (should probably have
	    added explicit close() methods instead).
	  - deprecate document_add_term_nopos(); completely remove from C++
	    wrapper

Tue Jun 29 17:30:17 BST 2004  Richard Boulton <richard@tartarus.org>

	* Makefile.am: Remove Debian files from distribution tarballs,
	  since there will often be multiple patch releases for each
	  release.  Debian files will be available from an apt repository
	  in future.

Tue Jun 29 01:20:22 BST 2004  Eric B. Ridge <ebr@tcdi.com>

	* java/org/xapian/errors/: Removed wrappers for unused error classes
	  which have been pruned from C++.

Sun Jun 27 00:57:25 BST 2004  Olly Betts <olly@survex.com>

	* java/org/xapian/errors/.cvsignore,
	  java/org/xapian/examples/.cvsignore: Created.

Fri May 28 14:35:29 BST 2004  James Aylett  <james@tartarus.org>

	* Add basic documentation and examples to PHP4 bindings.

	* For PHP4, rename overloaded methods and constructors.

	* Add simple access to the prefixes map in QueryParser.

	* Correct simpleindex ports to never generate empty termnames.

Wed May 26 16:18:47 BST 2004  Olly Betts <olly@survex.com>

	* configure.in: Require SWIG 1.3.20 or higher.

Wed May 26 14:51:50 BST 2004  Olly Betts <olly@survex.com>

	* xapian.i: Removed bogus extra ")".

Wed May 26 04:04:06 BST 2004  Olly Betts <olly@survex.com>

	* xapian.i: Fixed the %exception handler to cover all the exceptions
	  Xapian can throw, not just a subset.

Thu May 20 15:55:36 BST 2004  Richard Boulton <richard@tartarus.org>

	* python/docs/: Add examples and documentation to dist (were being
	  installed, but not added to dist, causing make distcheck, and
	  dpkg-buildpackage, to fail).

Thu May 20 15:06:54 BST 2004  Richard Boulton <richard@tartarus.org>

	* Makefile.am: Add debian packaging files to distribution tarball.

Wed May 19 11:27:42 BST 2004  Olly Betts <olly@survex.com>

	* php4/util.i: Make sure that PHP bindings build a module which
	  exports get_module() so PHP is able to load it.

Thu May 13 17:57:50 BST 2004  Olly Betts <olly@survex.com>

	* java/native/WritableDatabase.cc,java/native/org_xapian_XapianJNI.h,
	  java/org/xapian/WritableDatabase.java,
	  java/org/xapian/XapianJNI.java: repalce -> replace.

Thu May 13 10:41:29 BST 2004  Olly Betts <olly@survex.com>

	* configure.in: Test phpize can actually be run, rather than just that
	  it's a readable file or directory.

Wed May 12 01:52:44 BST 2004  Richard Boulton <richard@tartarus.org>

	* configure.in: Revert "test -x" to "test -n", and change
	  previously extant "test -x" to "test -r": test -x isn't
	  portable.

Tue May 11 20:04:36 BST 2004  Richard Boulton <richard@tartarus.org>

	* configure.in: Use $PYTHON instead of python when running python
	  to determine and library and include paths and version number.
	  Also, change tests for non-zeroness of interpreter paths to tests
	  for existence and executability of interpreter paths: this is
	  relevant if configure is passed an interpreter path by the user
	  which doesn't exist (as my debian packaging makefile just did).

Tue May 11 18:06:06 BST 2004  Richard Boulton <richard@tartarus.org>

	* guile/Makefile.am,php4/Makefile.am,python/Makefile.am,
	  tcl8/Makefile.am: Add "-I/usr/include" to the swig line.  This is
	  needed when xapian is installed with a prefix of /usr, since
	  "xapian-config --cxxflags" assumes that it doesn't need to emit
	  -I/usr/include in this situation (presumably on the basis that
	  any sane C compiler will already have that on its path).

Tue Apr 20 03:20:22 BST 2004  Olly Betts <olly@survex.com>

	* configure.in: Generate Makefiles for new directories under java/.

Tue Apr 20 02:27:07 BST 2004  Olly Betts <olly@survex.com>

	* NEWS: Final update for 0.8.0.

Tue Apr 20 02:22:18 BST 2004  Olly Betts <olly@survex.com>

	* java/org/xapian/Makefile.am,java/org/xapian/errors/: Added missing
	  sources for error classes.
	* java/org/xapian/examples/: Added examples of a simple indexer and
	  searcher in java.
	* java/README: Added details of how to run the Java examples.

Tue Apr 20 02:14:58 BST 2004  Olly Betts <olly@survex.com>

	* python/.cvsignore: Ignore generated file xapian_wrap.h.

Mon Apr 19 19:25:05 BST 2004  Olly Betts <olly@survex.com>

	* NEWS,README,configure.in: Version 0.8.0.

Mon Apr 05 22:23:31 BST 2004  Olly Betts <olly@survex.com>

	* README: Added details on adding support for recent languages.

Sun Apr 04 18:53:58 BST 2004  Olly Betts <olly@survex.com>

	* java/native/Document.cc,java/native/org_xapian_XapianJNI.h,
	  java/org/xapian/: Applied update from Eric B. Ridge.  Added
	  support for Xapian::Document::add_term() - new name for
	  add_term_nopos().

Sun Apr 04 18:53:00 BST 2004  Olly Betts <olly@survex.com>

	* xapian.i: Added add_term() - new name for add_term_nopos().

Wed Mar 03 19:04:04 GMT 2004  Olly Betts <olly@survex.com>

	* configure.in: Only enable python bindings for python 1.5 or later
	  (since that's what SWIG supports).

Sun Feb 22 04:28:18 GMT 2004  Olly Betts <olly@survex.com>

	* configure.in: Changed --disable-LANGUAGE to be --without-LANGUAGE
	  (fits better with autoconf's intended usages).

Sun Feb 22 02:41:20 GMT 2004  Olly Betts <olly@survex.com>

	* configure.in: Added --disable-LANGUAGE options to allow bindings to
	  be forcibly disabled.  Added (disabled) checks for Guile, as it
	  looks like support will be resurrected soon.

Tue Jan 13 01:50:27 GMT 2004  Olly Betts <olly@survex.com>

	* configure.in: Check PHP version is at least 4.0.
	* configure.in,tcl8/Makefile.am: Look for tclsh and enable building
	  tcl bindings if it's at least version 8.0; get lib and include
	  directories from tclsh and use those for building the bindings.

Mon Jan 12 17:52:39 GMT 2004  Olly Betts <olly@survex.com>

	* python/docs/bindings.html: OMMSET_* and OMESET_* -> MSET_* and
	  ESET_* (in line with recent change to python/util.i).  Also
	  corrected a few typos.

Mon Jan 12 17:49:30 GMT 2004  Olly Betts <olly@survex.com>

	* configure.in: Check for jni.h before enabling java bindings.

Tue Jan  6 10:15:00 2004  James Aylett  <james@tartarus.org>

	* TCL bindings: get them to build (not built automatically)

Thu Jan  1 22:46:51 2004  James Aylett  <james@tartarus.org>

	* Python bindings: MSet provides a Python iterator
	  (new target language-specific interface file extra.i
	  included at end of xapian.i to accomodate this)

Thu Jan  1 22:45:26 2004  James Aylett  <james@tartarus.org>

	* python/util.i: OMMSET_* and OMESET_* -> MSET_* and ESET_*

Thu Jan  1 22:42:57 2004  James Aylett  <james@tartarus.org>

	* xapian.i: a couple of Xapian::Query constructors weren't being
	  wrapped, including one explicitly used in some of my Python
	  binding examples :-(

Sun Dec 28 16:06:50 2003  James Aylett  <james@tartarus.org>

	* Python bindings: enable directors for MatchDecider, to allow
	  subclassing in Python. Add documentation and an example.

	* Add a Python example equivalent to simpleexpand in xapian-examples

Mon Dec 08 02:12:09 GMT 2003  Olly Betts <olly@survex.com>

	* Makefile.am,configure.in,java/: Initial check-in of Eric B. Ridge's
	  JNI bindings.  Needs more work.

Mon Dec 08 02:11:03 GMT 2003  Olly Betts <olly@survex.com>

	* python/docs/.cvsignore,python/docs/examples/.cvsignore: Ignore
	  Makefile too.

Sun Dec  7 13:11:56 BST 2003  James Aylett  <james@tartarus.org>

	* Added basic documentation, and two examples, for Python bindings

Thu Oct 02 17:34:47 BST 2003  Olly Betts <olly@survex.com>

	* configure.in: Version 0.7.4.

Tue Sep  2 17:01:08 BST 2003  James Aylett  <james@tartarus.org>

	* xapian.i: using namespace std in SWIG parsed segment to sort out
	  typemaps.

Fri Aug 08 21:36:20 BST 2003  Olly Betts <olly@survex.com>

	* configure.in: Version 0.7.3.

Fri Aug  8 12:26:45 BST 2003  Richard Boulton <richard@tartarus.org>

	* configure.in: Check for absence of SWIG, and report error more
	  nicely if so.

Sat Jul 26 21:04:06 BST 2003  Olly Betts <olly@survex.com>

	* php4/Makefile.am: lib omqueryparser is now xapianqueryparser.
	* python/Makefile.am: XAPIAN_LIBS now includes -lxapianqueryparser.

Sat Jul 26 18:33:42 BST 2003  Olly Betts <olly@survex.com>

	* configure.in: Converted to use XO_LIB_XAPIAN.

Fri Jul 25 11:02:43 2003  James Aylett  <james@tartarus.org>

	* {tcl8,guile}/util.i: convert typemaps to SWIG 1.3 style

Fri Jul 25 11:01:15 2003  James Aylett  <james@tartarus.org>

	* python/Makefile.am: add -lomqueryparser to complete link

Tue Jul 15 13:50:25 2003  James Aylett  <james@tartarus.org>

	* [langdir]/Makefile.am: use -I$(srcdir) not -I. so VPATH
	  builds work again

Fri Jul 11 15:10:27 BST 2003  Olly Betts <olly@survex.com>

	* configure.in: Version 0.7.2.

Fri Jul 11 14:53:35 BST 2003  Olly Betts <olly@survex.com>

	* Makefile.am,configure.in: Include code for partly done guile and
	  tcl8 bindings in the distribution - it may inspire somebody to
	  finish them off.
	* guile/Makefile.am,tcl8/Makefile.am: Removed -shadow from swig
	  invocation.
	* php4/Makefile.am: Fixed not to build subproject every time.

Fri Jul 11 14:42:42 BST 2003  Olly Betts <olly@survex.com>

	* configure.in: Added check for location of Xapian installation.
	* guile/Makefile.am,php4/Makefile.am,python/Makefile.am,
	  tcl8/Makefile.am: Added -I for Xapian.

Fri Jul 11 14:27:04 BST 2003  Olly Betts <olly@survex.com>

	* Moved bindings out of xapian-core into their own module.<|MERGE_RESOLUTION|>--- conflicted
+++ resolved
@@ -1,4 +1,3 @@
-<<<<<<< HEAD
 Sun Aug 02 09:06:55 GMT 2009  Richard Boulton <richard@lemurconsulting.com>
 
 	* python/util.i: Use getters to access members of
@@ -34,7 +33,7 @@
 
 	* NEWS,csharp/Makefile.am,python/extra.i,python/pythontest.py,
 	  python/util.i,xapian.i: Restore the changes.
-=======
+
 Mon Aug 17 07:39:32 GMT 2009  Richard Boulton <richard@lemurconsulting.com>
 
 	* python/extra.i: Add support to the NumericRanges object to get
@@ -44,7 +43,6 @@
 	  the leak or test the fix).
 	* python/pythontest2.py: Update tests to cover new NumericRanges
 	  object.
->>>>>>> f93a2949
 
 Mon Aug 10 13:09:12 GMT 2009  Olly Betts <olly@survex.com>
 

--- conflicted
+++ resolved
@@ -1,72 +1,3 @@
-<<<<<<< HEAD
-Thu Jul 10 10:47:50 GMT 2008  Olly Betts <olly@survex.com>
-
-	* configure.ac: LT_PREREQ seems to need to be just before LT_INIT.
-
-Wed Jul 09 23:02:02 GMT 2008  Olly Betts <olly@survex.com>
-
-	* Makefile.am: Revert dist-hook fix - that problem is caused by using
-	  libtool 1.5.x and we now require 2.2.x.
-	* configure.ac: Add "LT_PREREQ([2.2.4])" to enforce this requirement.
-	  Use LT_INIT instead of now deprecated AC_PROG_LIBTOOL.
-
-Wed Jul 09 14:52:54 GMT 2008  Richard Boulton <richard@lemurconsulting.com>
-
-	* Makefile.am: Add $(distdir) to directory names in dist-hook rule
-	  to make it actually work.
-
-Wed Jul 09 14:31:25 GMT 2008  Richard Boulton <richard@lemurconsulting.com>
-
-	* Makefile.am: Add dist-hook rule to ensure that the m4 directory
-	  exists; if it doesn't, autoreconf reports "couldn't open
-	  directory `m4'".
-
-Wed Jul 09 10:46:36 GMT 2008  Olly Betts <olly@survex.com>
-
-	* configure.ac: The workaround to avoid probe code for F77, GCJ, and
-	  RC being added to configure is no longer required now that we're
-	  using libtool 2.2 so remove it.
-
-Wed Jul 09 10:30:16 GMT 2008  Olly Betts <olly@survex.com>
-
-	* csharp/Makefile.am,guile/Makefile.am,java-swig/Makefile.am,
-	  java/Makefile.am,java/native/Makefile.am,php/Makefile.am,
-	  python/Makefile.am,ruby/Makefile.am,tcl8/Makefile.am: More changes
-	  neeed for --enable-quiet support.
-
-Wed Jul 09 10:19:38 GMT 2008  Olly Betts <olly@survex.com>
-
-	* configure.ac: Replace AM_CONFIG_HEADER with the more modern
-	  AC_CONFIG_HEADERS.
-
-Wed Jul 09 10:17:57 GMT 2008  Olly Betts <olly@survex.com>
-
-	* Makefile.am,configure.ac: Add support for "--enable-quiet" like
-	  xapian-core and omega have.
-
-Wed Jul 09 10:14:47 GMT 2008  Olly Betts <olly@survex.com>
-
-	* Makefile.am,configure.ac: Use AC_CONFIG_MACRO_DIR and
-	  ACLOCAL_AMFLAGS as libtoolize 2.2.4 recommends.
-
-Tue Jul 01 21:05:48 GMT 2008  Richard Boulton <richard@lemurconsulting.com>
-
-	* python/pythontest.py,python/smoketest.py,python/testsuite.py:
-	  Fixes to make tests closer to being compatible with python 3.0.
-
-Mon Jun 30 19:56:48 GMT 2008  Richard Boulton <richard@lemurconsulting.com>
-
-	* python/util.i: Fix #if PY_VERSION_HEX statements which aren't
-	  inside %{ %} to be %#if.  Similarly for the corresponding #else
-	  and #endifs.
-
-Fri Jun 27 00:40:54 GMT 2008  Olly Betts <olly@survex.com>
-
-	* NEWS: Update from ChangeLog and against 1.0 branch.
-
-Thu Jun 26 03:08:06 GMT 2008  Olly Betts <olly@survex.com>
-
-=======
 Mon Jul 14 14:30:17 GMT 2008  Olly Betts <olly@survex.com>
 
 	* configure.ac: Remove comments about autotools versions as we now
@@ -84,84 +15,11 @@
 Thu Jun 26 22:01:59 GMT 2008  Olly Betts <olly@survex.com>
 
 	* Backport change from trunk:
->>>>>>> 3951e04a
 	* csharp/docs/index.html,php/docs/index.html,python/docs/index.html,
 	  ruby/docs/index.html,tcl8/docs/index.html: Document all the database
 	  factory functions for all languages.  Document the library version
 	  functions for all languages.
 
-<<<<<<< HEAD
-Thu Jun 26 03:06:43 GMT 2008  Olly Betts <olly@survex.com>
-
-	* java/native/: Make passing string from Java to C++ zero-byte safe.
-	  It doesn't appear to be simple to make C++ to Java work though.
-
-Thu Jun 26 00:47:16 GMT 2008  Olly Betts <olly@survex.com>
-
-	* ruby/smoketest.rb: Update copyright notice for previous change.
-
-Thu Jun 26 00:02:30 GMT 2008  Olly Betts <olly@survex.com>
-
-	* ruby/smoketest.rb: Test the version reporting functions.
-
-Wed Jun 25 21:35:49 GMT 2008  Olly Betts <olly@survex.com>
-
-	* ruby/docs/index.html: Document how database factory functions are
-	  wrapped.
-
-Wed Jun 25 21:06:41 GMT 2008  Richard Boulton <richard@lemurconsulting.com>
-
-	* python/extra.i: Tidy up the documentation comments for
-	  TermListItem.
-
-Tue Jun 24 18:21:12 GMT 2008  Richard Boulton <richard@lemurconsulting.com>
-
-	* python/doxy2swig.py.in: Adjust to be compatible with python 3.0.
-	  Fortunately, this can be done without breaking it for python 2.x.
-
-Sat Jun 14 23:35:34 GMT 2008  Richard Boulton <richard@lemurconsulting.com>
-
-	* python/util.i: Fix previous commit - one of the pieces of
-	  conditional code was the wrong way round.
-
-Sat Jun 14 12:09:45 GMT 2008  Richard Boulton <richard@lemurconsulting.com>
-
-	* python/util.i: Fixes for compilation with python 3.0;
-	  conditionally replace PyString_ methods with PyBytes_ methods.
-
-Mon Jun 02 11:55:23 GMT 2008  Richard Boulton <richard@lemurconsulting.com>
-
-	* python/Makefile.am: Add modern/xapian_wrap.d to CLEANFILES in
-	  maintainer mode.
-
-Mon Jun 02 11:54:55 GMT 2008  Richard Boulton <richard@lemurconsulting.com>
-
-	* xapian.i: Add support for the new Database methods,
-	  get_value_freq(), get_value_lower_bound() and
-	  get_value_upper_bound().
-	* python/pythontest.py: Add test of these methods.
-
-Sun Jun 01 15:13:07 GMT 2008  Olly Betts <olly@survex.com>
-
-	* configure.ac: Update version to 1.0.7 to match 1.0 branch.
-
-Sun May 25 22:45:36 GMT 2008  Olly Betts <olly@survex.com>
-
-	* NEWS: Update from ChangeLog and sync with 1.0 branch.
-
-Sun May 25 17:15:43 GMT 2008  Olly Betts <olly@survex.com>
-
-	* xapian-head.i: Fix dummy Chert and Flint Database factory functions,
-	  used when Chert and/or Flint are disabled.
-
-Sat May 24 08:51:22 GMT 2008  Richard Boulton <richard@lemurconsulting.com>
-
-	* python/pythontest.py: Rename one of the two test_postingsource()
-	  functions, so that they both get run!
-
-Thu May 22 11:53:23 GMT 2008  Olly Betts <olly@survex.com>
-
-=======
 Thu Jun 26 21:55:25 GMT 2008  Olly Betts <olly@survex.com>
 
 	* Backport change from trunk:
@@ -209,67 +67,10 @@
 Thu May 22 11:56:58 GMT 2008  Olly Betts <olly@survex.com>
 
 	* Backport change from trunk:
->>>>>>> 3951e04a
 	* csharp/docs/index.html,php/docs/index.html,ruby/docs/index.html,
 	  tcl8/docs/index.html: The "program" version of Remote::open() *is*
 	  now wrapped, so update the documentation.
 
-<<<<<<< HEAD
-Thu May 22 11:16:54 GMT 2008  Olly Betts <olly@survex.com>
-
-	* python/docs/index.html: Fix typo (Database.synonym and synonym_begin
-	  should be synonyms and synonyms_begin).
-
-Thu May 22 11:07:24 GMT 2008  Olly Betts <olly@survex.com>
-
-	* python/docs/index.html: The "program" version of Remote::open() *is*
-	  now wrapped, so update the documentation.
-
-Sun May 18 05:36:07 GMT 2008  Richard Boulton <richard@lemurconsulting.com>
-
-	* python/docs/index.html: Update documentation of pythonic
-	  iterators.
-	* python/extra.i: Correct documentation comment for
-	  Database.spellings().
-
-Thu May 15 09:00:26 GMT 2008  Olly Betts <olly@survex.com>
-
-	* java-swig/Makefile.am: Remove SWIGTYPE_p_bool.java as it is no
-	  longer generated.
-
-Thu May 15 08:11:04 GMT 2008  Olly Betts <olly@survex.com>
-
-	* csharp/Makefile.am: Remove SWIGTYPE_p_bool.cs as it is no longer
-	  generated.
-
-Mon May 12 06:51:43 GMT 2008  Richard Boulton <richard@lemurconsulting.com>
-
-	* python/pythontest.py: Add test of ValueWeightPostingSource.
-
-Mon May 05 16:02:03 GMT 2008  Olly Betts <olly@survex.com>
-
-	* php/except.i: Remove PHP4-specific stuff and tweak to maximise the
-	  amount of exception handling code which is in the helper function.
-	  Fix the copyright statements which were copied verbatim from
-	  xapian.i whereas the code here is all fairly recent.
-
-Mon May 05 11:03:52 GMT 2008  Richard Boulton <richard@lemurconsulting.com>
-
-	* csharp/Makefile.am: Change names of generated files to match
-	  those made by new SWIG version.
-
-Mon May 05 11:58:45 BST 2008  Richard Boulton <richard@lemurconsulting.com>
-
-	* ../swig: Update version of swig in use to current HEAD.  Causes
-	  few changes other than whitespace to the generated bindings, but
-	  makes new features in swig (such as better support for reference
-	  counted pointers) available.  Also only performs initialisation
-	  of swig wrapper once when there are multiple interpreters in use,
-	  which could possibly help a little with bug #185.
-
-Sat May 03 18:10:04 GMT 2008  Richard Boulton <richard@lemurconsulting.com>
-
-=======
 Thu May 22 11:54:38 GMT 2008  Olly Betts <olly@survex.com>
 
 	* Backport change from trunk:
@@ -298,187 +99,11 @@
 Thu May 22 00:48:45 GMT 2008  Olly Betts <olly@survex.com>
 
 	* Backport change from trunk:
->>>>>>> 3951e04a
 	* configure.ac: Fix breakage introduced when I changed "print foo"
 	  to "print(foo)" - join strings in the print with + instead of ,.
 	  mingw builds can't have worked with this, though they may still
 	  not!
 
-<<<<<<< HEAD
-Sat May 03 14:00:55 GMT 2008  Olly Betts <olly@survex.com>
-
-	* xapian-bindings.spec.in: Remove "www." from xapian.org and
-	  oligarchy.co.uk URLs.  Bump minimum required Python version to 2.3.
-
-Sat May 03 10:59:58 GMT 2008  Olly Betts <olly@survex.com>
-
-	* configure.ac: Improve code which prevents probing for f77, etc.
-
-Fri May 02 17:24:17 GMT 2008  Richard Boulton <richard@lemurconsulting.com>
-
-	* csharp/Makefile.am,guile/Makefile.am,java-swig/Makefile.am,
-	  php/Makefile.am,ruby/Makefile.am,tcl8/Makefile.am: Seemed to work
-	  for python, so use SWIG's -MD flag for all the other swig targets
-	  too.
-
-Fri May 02 15:21:41 GMT 2008  Richard Boulton <richard@lemurconsulting.com>
-
-	* python/Makefile.am: Use SWIG's -MD flag to generate dependencies.
-
-Fri May 02 15:21:22 GMT 2008  Richard Boulton <richard@lemurconsulting.com>
-
-	* python/extra.i: Correct typo in comment.
-
-Mon Apr 28 17:07:03 GMT 2008  Richard Boulton <richard@lemurconsulting.com>
-
-	* python/pythontest.py: Fix python test of PostingSource to include
-	  a reset() method.
-
-Mon Apr 28 02:31:42 GMT 2008  Olly Betts <olly@survex.com>
-
-	* python/generate-python-exceptions.in: Mark PostingSource::reset() as
-	  a directed method.
-
-Thu Apr 24 02:18:46 GMT 2008  Olly Betts <olly@survex.com>
-
-	* configure.ac,generic/generic.mk: Back out the --swigheaders change.
-
-Thu Apr 24 01:55:25 GMT 2008  Olly Betts <olly@survex.com>
-
-	* python/Makefile.am: Use "-rmdir" rather than "|| true" for
-	  consistency.
-
-Wed Apr 23 18:14:10 GMT 2008  Richard Boulton <richard@lemurconsulting.com>
-
-	* python/pythontest.py: Remove references to "flint" from test
-	  database names (use "db_" instead).  Add a simple test of the
-	  posting source stuff.
-
-Wed Apr 23 17:42:41 GMT 2008  Richard Boulton <richard@lemurconsulting.com>
-
-	* python/Makefile.am: Give up on MKDIR_P, and just use "-test -d
-	  xapian || mkdir xapian" instead.
-
-Wed Apr 23 17:03:21 GMT 2008  Richard Boulton <richard@lemurconsulting.com>
-
-	* python/Makefile.am: Use $(MKDIR_P) instead of @MKDIR_P@, as
-	  suggested by the automake documentation.
-
-Wed Apr 23 15:23:03 GMT 2008  Richard Boulton <richard@lemurconsulting.com>
-
-	* debian/python-xapian.install,python/Makefile.am,python/xapian.pth,
-	  xapian-bindings.spec.in: Change way python bindings are installed
-	  again, hopefully more successfully this time.  We found a problem
-	  with the .pth method on some systems, so instead we now put all
-	  the python files in a subdirectory called xapian/, but rename the
-	  xapian.py file to __init__.py (and similarly for the .pyc and
-	  .pyo files).  This makes it into a python package, and seems to
-	  work well, and also hides the internal _xapian module from public
-	  view.
-
-Wed Apr 23 11:02:45 GMT 2008  Olly Betts <olly@survex.com>
-
-	* csharp/Makefile.am,java-swig/Makefile.am,
-	  python/generate-python-exceptions.in,xapian.i: Only wrap
-	  PostingSource where we have directors.  Fix up various issues
-	  with the wrapping.
-
-Wed Apr 23 09:43:06 GMT 2008  Olly Betts <olly@survex.com>
-
-	* README: Note Python 2.3 or later is required.
-
-Wed Apr 23 09:21:57 GMT 2008  Richard Boulton <richard@lemurconsulting.com>
-
-	* configure.ac: Require python 2.3 or greater.  2.2 is essentially
-	  unsupported upstream.
-
-Wed Apr 23 08:39:18 GMT 2008  Richard Boulton <richard@lemurconsulting.com>
-
-	* python/doxy2swig.py.in: Revert earlier change, since it would
-	  result in the bindings varying massively depending on the version
-	  of python in use at maintainer-build time, which doesn't seem
-	  helpful.  python2.2 currently works with a non maintainer-mode
-	  build, so there's an easy workaround for the problem.
-
-Wed Apr 23 07:55:25 GMT 2008  Richard Boulton <richard@lemurconsulting.com>
-
-	* xapian-bindings.spec.in: Update RPM .spec file to reflect the new
-	  location of the python packages, and the .pth file.
-
-Wed Apr 23 07:51:52 GMT 2008  Richard Boulton <richard@lemurconsulting.com>
-
-	* debian/changelog,debian/patch,debian/python-xapian.install:
-	  Update debian packaging to remove the patch which is currently
-	  applied (since it's included in HEAD now), and to get the python
-	  packages from the new locations (and include the .pth file).
-
-Wed Apr 23 07:38:20 GMT 2008  Olly Betts <olly@survex.com>
-
-	* xapian.i: Use "%include <xapian/query.h>" to wrap Xapian::Query so
-	  we automatically pick up new features (in this case, the new
-	  PostingSource constructor).
-
-Wed Apr 23 03:41:28 GMT 2008  Olly Betts <olly@survex.com>
-
-	* Makefile.am,csharp/Makefile.am,java-swig/Makefile.am,
-	  tcl8/docs/index.html,xapian-head.i,xapian.i: Split the header chunk
-	  of xapian.i out into xapian-head.i.  Remove lingering references to
-	  quartz.  Wrap chert.
-
-Wed Apr 23 02:47:00 GMT 2008  Olly Betts <olly@survex.com>
-
-	* python/extra.i: Update comment.
-
-Wed Apr 23 00:25:46 GMT 2008  Richard Boulton <richard@lemurconsulting.com>
-
-	* python/doxy2swig.py.in: Fix build with --enable-maintainer-mode
-	  and python 2.2, by providing fallback for the "textwrap" module,
-	  which isn't present by default in 2.2.
-
-Wed Apr 23 00:15:21 GMT 2008  Richard Boulton <richard@lemurconsulting.com>
-
-	* python/Makefile.am,python/xapian.pth: Change installation
-	  location for the python bindings to use a "xapian" subdirectory
-	  to hold the files, and use a "xapian.pth" file to ensure that the
-	  contents of this directory are on the path.  Seems to be the more
-	  usual way to install python extensions these days, and matches
-	  the way we need to install on windows.
-
-Tue Apr 22 16:16:55 GMT 2008  Richard Boulton <richard@lemurconsulting.com>
-
-	* php/smoketest.php,php/smoketest5.php: Add test that VALUE_GE
-	  works for PHP.
-
-Thu Apr 17 22:54:37 GMT 2008  Olly Betts <olly@survex.com>
-
-	* tcl8/Makefile.am: Remove bogus "../" from tcllibdir.
-
-Thu Apr 17 05:41:21 GMT 2008  Olly Betts <olly@survex.com>
-
-	* configure.ac: Add missing m4 quoting so that TCL_LIB is correctly
-	  determined.
-
-Tue Apr 15 09:38:07 GMT 2008  Richard Boulton <richard@lemurconsulting.com>
-
-	* python/docs/index.html,python/extra.i,python/pythontest.py:
-	  Remove the deprecated legacy support for the sequence API on
-	  pythonic iterators.
-
-Mon Apr 14 07:18:50 GMT 2008  Richard Boulton <richard@lemurconsulting.com>
-
-	* python/extra.i,xapian.i: Add support for
-	  Database.metadata_keys_begin() and Database.metadata_keys_end().
-	  For python, these are wrapped as simply "metadata_keys()".
-	* python/pythontest.py: Test Database.metadata_keys().
-
-Mon Apr 07 07:28:14 GMT 2008  Olly Betts <olly@survex.com>
-
-	* README: Note that Tcl 8.3 and earlier are no longer supported by
-	  upstream.
-
-Tue Apr 01 04:27:43 GMT 2008  Olly Betts <olly@survex.com>
-
-=======
 Thu May 22 00:45:46 GMT 2008  Olly Betts <olly@survex.com>
 
 	* Backport change from trunk:
@@ -526,67 +151,10 @@
 Thu May 22 00:29:33 GMT 2008  Olly Betts <olly@survex.com>
 
 	* Backport change from trunk:
->>>>>>> 3951e04a
 	* java/native/Makefile.am,python/Makefile.am,ruby/Makefile.am: Use
 	  the libtool -shrext option to specify a different module extension
 	  rather than our own ugly bodge.
 
-<<<<<<< HEAD
-Mon Mar 31 02:10:22 GMT 2008  Olly Betts <olly@survex.com>
-
-	* php/smoketest.php: Remove stray extra blank line.
-
-Fri Mar 28 10:18:27 GMT 2008  Richard Boulton <richard@lemurconsulting.com>
-
-	* configure.ac: Bump version number to 1.0.6 to match xapian-core.
-
-Fri Mar 28 00:22:15 GMT 2008  Richard Boulton <richard@lemurconsulting.com>
-
-	* xapian.i: Modify wrapping of get_mset() to match the new
-	  definitions in xapian/enquire.h (though this shouldn't change
-	  user-visible behaviour in the bindings).  Also, allow a
-	  mdecider (and matchspy) parameter to be passed even for languages
-	  which don't have director support, now that we have a built-in
-	  match decider.  Also, wrap valuesetmatchdecider.h, so that the
-	  built-in match decider defined there can be used.
-	* php/smoketest.php,python/pythontest.py: Add tests that
-	  ValueSetMatchDecider works in python and PHP.
-
-Wed Mar 19 01:02:21 GMT 2008  Olly Betts <olly@survex.com>
-
-	* ruby/docs/Makefile.am: Ship simplematchdecider.rb.
-	* tcl8/docs/Makefile.am: Ship simpleexpand.tcl.
-
-Wed Mar 12 09:01:04 GMT 2008  Olly Betts <olly@survex.com>
-
-	* java-swig/: Remove Quartz.* from svn:ignore.
-
-Wed Mar 12 08:59:30 GMT 2008  Olly Betts <olly@survex.com>
-
-	* python/Makefile.am: Clean up libtoolconfig.tmp after use.
-
-Wed Mar 12 08:57:55 GMT 2008  Olly Betts <olly@survex.com>
-
-	* README,configure.ac,php/Makefile.am,php/docs/Makefile.am,
-	  php/docs/examples/simpleexpand.php4,
-	  php/docs/examples/simpleindex.php4,
-	  php/docs/examples/simplesearch.php4,php/docs/index.html,
-	  php/smoketest4.php,php/util.i,xapian-bindings.spec.in,xapian.i:
-	  Remove PHP4 support.
-
-Wed Mar 12 08:29:06 GMT 2008  Olly Betts <olly@survex.com>
-
-	* csharp/Makefile.am,csharp/SmokeTest.cs,csharp/util.i,
-	  java-swig/Makefile.am,java-swig/SmokeTest.java,
-	  java/native/Enquire.cc,java/native/Query.cc,
-	  java/native/org_xapian_XapianJNI.h,java/org/xapian/Enquire.java,
-	  java/org/xapian/Query.java,java/org/xapian/XapianJNI.java,php/util.i,
-	  python/,ruby/util.i,ruby/xapian.rb,xapian.i: Remove all deprecated
-	  features slated for removal in 1.1.0.
-
-Tue Mar 11 20:32:26 GMT 2008  Olly Betts <olly@survex.com>
-
-=======
 Thu May 22 00:20:16 GMT 2008  Olly Betts <olly@survex.com>
 
 	* Backport change from trunk:
@@ -611,28 +179,10 @@
 	* Backport changes from trunk:
 	* java-swig/Makefile.am: Add MultiValueSorter.java, Sorter.java, and
 	  TermGenerator$flags.class.
->>>>>>> 3951e04a
 	* java-swig/util.i: Xapian::weight::clone() collides with Java's
 	  Object.clone(), so rename to cloneWeight().  Wrap Xapian::valueno
 	  as Java type int to avoid a conflict with SWIG/Java's machinery.
 
-<<<<<<< HEAD
-Tue Mar 11 04:51:00 GMT 2008  Olly Betts <olly@survex.com>
-
-	* java-swig/Makefile.am: Add MultiValueSorter.java, Sorter.java, and
-	  TermGenerator$flags.class.
-
-Wed Mar 05 22:36:46 GMT 2008  Olly Betts <olly@survex.com>
-
-	* NEWS: Update to HEAD with un-backported changes kept separate.
-
-Wed Mar 05 21:30:13 GMT 2008  Olly Betts <olly@survex.com>
-
-	* NEWS: Update to 1.0 branch point.
-
-Sun Feb 24 11:02:44 GMT 2008  Olly Betts <olly@survex.com>
-
-=======
 Thu Mar 06 23:09:45 GMT 2008  Olly Betts <olly@survex.com>
 
 	* Backport change from trunk:
@@ -641,52 +191,22 @@
 Wed Mar 05 07:47:44 GMT 2008  Olly Betts <olly@survex.com>
 
 	* Backport change from trunk:
->>>>>>> 3951e04a
 	* java-swig/Makefile.am,php/Makefile.am,ruby/Makefile.am,
 	  tcl8/Makefile.am: Minor comment correction (we only remove a single
 	  file in each case).
 
-<<<<<<< HEAD
-Sun Feb 24 01:11:25 GMT 2008  Olly Betts <olly@survex.com>
-
-=======
 Wed Mar 05 07:43:55 GMT 2008  Olly Betts <olly@survex.com>
 
 	* Backport change from trunk:
->>>>>>> 3951e04a
 	* configure.ac,python/Makefile.am: The Python module now has the
 	  extension which Python expects, which fixes a failure on Mac OS X.
 	  PYTHON_PATHSEP is no longer required.
 
-<<<<<<< HEAD
-Sat Feb 23 23:09:05 GMT 2008  Olly Betts <olly@survex.com>
-
-	* configure.ac: Correct SWIG version in error message.
-
-Thu Feb 21 00:28:20 GMT 2008  Richard Boulton <richard@lemurconsulting.com>
-
-	* configure.ac,generic/generic.mk: Use the new --swigheaders option
-	  in xapian-config to get the list of header files for the core,
-	  and add all of these as a dependency for the rules to run swig.
-	  This is currently an overly inclusive dependency, but it's hard
-	  to keep track of exactly which header files are being included,
-	  and the plan is to eventually include all of them.
-
-Mon Jan 28 11:52:59 GMT 2008  Richard Boulton <richard@lemurconsulting.com>
-
-	* xapian.i: Ignore various unwanted bits of DatabaseReplica.
-
-Mon Jan 28 03:22:43 GMT 2008  Richard Boulton <richard@lemurconsulting.com>
-
-	* xapian.i: Include replication.h in the bindings.
-
-=======
 Wed Mar 05 07:39:09 GMT 2008  Olly Betts <olly@survex.com>
 
 	* Backport change from trunk:
 	* configure.ac: Correct SWIG version in error message.
 
->>>>>>> 3951e04a
 Wed Jan 09 22:41:24 GMT 2008  Richard Boulton <richard@lemurconsulting.com>
 
 	* csharp/Makefile.am: Add MultiValueSorter.cs to

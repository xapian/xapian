--- conflicted
+++ resolved
@@ -1,138 +1,9 @@
-<<<<<<< HEAD
-Up to:
-Thu Jun 26 03:08:06 GMT 2008  Olly Betts <olly@survex.com>
-
-HEAD only:
-
-	* python/doxy2swig.py.in: Adjust to be compatible with python 3.0.
-	  Fortunately, this can be done without breaking it for python 2.x.
-
-	* python/util.i: Fixes for compilation with python 3.0;
-	  conditionally replace PyString_ methods with PyBytes_ methods.
-
-	* xapian.i: Add support for the new Database methods,
-	  get_value_freq(), get_value_lower_bound() and
-	  get_value_upper_bound().
-	* python/pythontest.py: Add test of these methods.
-
-* Wrap Replication API.
-
-* Remove PHP4 support.
-
-* Remove all deprecated features slated for removal in 1.1.0.
-
-	* python/pythontest.py: Add test of ValueWeightPostingSource.
-
-	* php/except.i: Tweak to maximise the
-	  amount of exception handling code which is in the helper function.
-
-	* ../swig: Update version of swig in use to current HEAD.  Causes
-	  few changes other than whitespace to the generated bindings, but
-	  makes new features in swig (such as better support for reference
-	  counted pointers) available.  Also only performs initialisation
-	  of swig wrapper once when there are multiple interpreters in use,
-	  which could possibly help a little with bug #185.
-	* csharp/Makefile.am: Change names of generated files to match
-	  those made by new SWIG version.
-
-	* python/Makefile.am: Use SWIG's -MD flag to generate dependencies.
-	* csharp/Makefile.am,guile/Makefile.am,java-swig/Makefile.am,
-	  php/Makefile.am,ruby/Makefile.am,tcl8/Makefile.am: Seemed to work
-	  for python, so use SWIG's -MD flag for all the other swig targets
-	  too.
-
-	* python/Makefile.am: Use "-rmdir" rather than "|| true" for
-	  consistency.
-
-	* python/pythontest.py: Add a simple test of the posting source stuff.
-
-	* debian/python-xapian.install,python/Makefile.am,python/xapian.pth,
-	  xapian-bindings.spec.in: Change way python bindings are installed
-	  We put
-	  the python files in a subdirectory called xapian/, but rename the
-	  xapian.py file to __init__.py (and similarly for the .pyc and
-	  .pyo files).  This makes it into a python package, and seems to
-	  work well, and also hides the internal _xapian module from public
-	  view.
-
-	* csharp/Makefile.am,java-swig/Makefile.am,
-	  python/generate-python-exceptions.in,xapian.i: Only wrap
-	  PostingSource where we have directors.  Fix up various issues
-	  with the wrapping.
-
-	* README: Note Python 2.3 or later is required.
-
-	* configure.ac: Require python 2.3 or greater.  2.2 is essentially
-	  unsupported upstream.
-
-	* xapian-bindings.spec.in: Update RPM .spec file to reflect the new
-	  location of the python packages, and the .pth file.
-
-	* debian/changelog,debian/patch,debian/python-xapian.install:
-	  Update debian packaging to remove the patch which is currently
-	  applied (since it's included in HEAD now), and to get the python
-	  packages from the new locations (and include the .pth file).
-
-	* xapian.i: Use "%include <xapian/query.h>" to wrap Xapian::Query so
-	  we automatically pick up new features (in this case, the new
-	  PostingSource constructor).
-
-	* Makefile.am,csharp/Makefile.am,java-swig/Makefile.am,
-	  tcl8/docs/index.html,xapian-head.i,xapian.i: Split the header chunk
-	  of xapian.i out into xapian-head.i.  Remove lingering references to
-	  quartz.  Wrap chert.
-
-	* python/Makefile.am,python/xapian.pth: Change installation
-	  location for the python bindings to use a "xapian" subdirectory
-	  to hold the files, and use a "xapian.pth" file to ensure that the
-	  contents of this directory are on the path.  Seems to be the more
-	  usual way to install python extensions these days, and matches
-	  the way we need to install on windows.
-
-	* python/docs/index.html,python/extra.i,python/pythontest.py:
-	  Remove the deprecated legacy support for the sequence API on
-	  pythonic iterators.
-
-	* python/extra.i,xapian.i: Add support for
-	  Database.metadata_keys_begin() and Database.metadata_keys_end().
-	  For python, these are wrapped as simply "metadata_keys()".
-	* python/pythontest.py: Test Database.metadata_keys().
-
-	* xapian.i: Modify wrapping of get_mset() to match the new
-	  definitions in xapian/enquire.h (though this shouldn't change
-	  user-visible behaviour in the bindings).  Also, allow a
-	  mdecider (and matchspy) parameter to be passed even for languages
-	  which don't have director support, now that we have a built-in
-	  match decider.  Also, wrap valuesetmatchdecider.h, so that the
-	  built-in match decider defined there can be used.
-	* php/smoketest.php,python/pythontest.py: Add tests that
-	  ValueSetMatchDecider works in python and PHP.
-
-Up to:
-Thu Jun 26 22:01:59 GMT 2008  Olly Betts <olly@survex.com>
-
-Xapian-bindings 1.0.7 (2008-06-2?):
-
-Documentation:
-
-	* ruby/docs/index.html: Document how database factory functions are
-	  wrapped.
-
-	* python/extra.i: Tidy up the documentation comments for
-	  TermListItem.
-
-	* csharp/docs/index.html,php/docs/index.html,python/docs/index.html,
-	  ruby/docs/index.html,tcl8/docs/index.html: Document all the database
-	  factory functions for all languages.  Document the library version
-	  functions for all languages.
-=======
 Xapian-bindings 1.0.7 (2008-07-14):
 
 Documentation:
 
 * Document how all the database factory functions and library version functions
   are wrapped for all languages.
->>>>>>> 3951e04a
 
 General:
 
@@ -141,11 +12,6 @@
 * The "program" version of Remote::open() has been wrapped for some time, so
   update the documentation which said it wasn't.
 
-<<<<<<< HEAD
-* configure: Improve code to prevent pointlessly probing for f77, gcj, and rc.
-
-=======
->>>>>>> 3951e04a
 Packaging:
 
 * xapian-bindings.spec: Remove "www." from xapian.org and oligarchy.co.uk URLs.
@@ -155,21 +21,10 @@
 * For Java, Python, and Ruby, use the libtool -shrext option to specify a
   different module extension rather than our own ugly bodge.
 
-<<<<<<< HEAD
-CSharp:
-
-Guile:
-
-Java:
-
-	* java/native/: Make passing string from Java to C++ zero-byte safe.
-	  It doesn't appear to be simple to make C++ to Java work though.
-=======
 Java:
 
 * Make passing string from Java to C++ zero-byte safe.  It doesn't appear to be
   simple to make C++ to Java work though.
->>>>>>> 3951e04a
 
 PHP:
 
@@ -185,12 +40,8 @@
 
 * Include simplematchdecider.rb example.
 
-<<<<<<< HEAD
-	* ruby/smoketest.rb: Test the version reporting functions.
-=======
 * smoketest.rb: Test the version reporting functions.
 
->>>>>>> 3951e04a
 Tcl:
 
 * Include simpleexpand.tcl example.

--- conflicted
+++ resolved
@@ -241,13 +241,4 @@
       # ancestor of the target branch of the PR (or master if this isn't a PR)
       # and the revision being checked.
       run: |
-<<<<<<< HEAD
-        echo "==="
-        git remote -v
-        echo "==="
-        git branch -a
-        echo "==="
-        env|sort
-=======
->>>>>>> c4e81ac7
         git diff origin/${GITHUB_BASE_REF:-master}.. --|xapian-maintainer-tools/xapian-check-patch
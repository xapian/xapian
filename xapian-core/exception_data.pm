# exception_data.pm: details of the exception hierarchy used by Xapian.
#
# Copyright (C) 2003,2004,2006,2007,2008,2009 Olly Betts
# Copyright (C) 2007 Richard Boulton
#
# This program is free software; you can redistribute it and/or
# modify it under the terms of the GNU General Public License as
# published by the Free Software Foundation; either version 2 of the
# License, or (at your option) any later version.
#
# This program is distributed in the hope that it will be useful,
# but WITHOUT ANY WARRANTY; without even the implied warranty of
# MERCHANTABILITY or FITNESS FOR A PARTICULAR PURPOSE.  See the
# GNU General Public License for more details.
#
# You should have received a copy of the GNU General Public License
# along with this program; if not, write to the Free Software
# Foundation, Inc., 51 Franklin St, Fifth Floor, Boston, MA  02110-1301 USA

package exception_data;
use Exporter;
@ISA = qw(Exporter);
@EXPORT = qw($copyright $generated_warning @baseclasses @classes %subclasses);

$copyright = <<'EOF';
/* Copyright (C) 2003,2004,2006,2007,2009 Olly Betts
 *
 * This program is free software; you can redistribute it and/or
 * modify it under the terms of the GNU General Public License as
 * published by the Free Software Foundation; either version 2 of the
 * License, or (at your option) any later version.
 *
 * This program is distributed in the hope that it will be useful,
 * but WITHOUT ANY WARRANTY; without even the implied warranty of
 * MERCHANTABILITY or FITNESS FOR A PARTICULAR PURPOSE.  See the
 * GNU General Public License for more details.
 *
 * You should have received a copy of the GNU General Public License
 * along with this program; if not, write to the Free Software
 * Foundation, Inc., 51 Franklin St, Fifth Floor, Boston, MA  02110-1301 USA
 */
EOF

$generated_warning =
"/* Warning: This file is generated by $0 - do not modify directly! */\n";

@baseclasses = ();
@classes = ();
%subclasses = ();

sub errorbaseclass {
    push @baseclasses, join("\t", @_);
    push @{$subclasses{$_[1]}}, $_[0];
}

sub errorclass {
    push @classes, join("\t", @_);
    push @{$subclasses{$_[1]}}, $_[0];
}

errorbaseclass('LogicError', 'Error', <<'DOC');
/** The base class for exceptions indicating errors in the program logic.
 *
 *  A subclass of LogicError will be thrown if Xapian detects a violation
 *  of a class invariant or a logical precondition or postcondition, etc.
 */
DOC

errorclass('AssertionError', 'LogicError', <<'DOC');
/** AssertionError is thrown if a logical assertion inside Xapian fails.
 *
 *  In a debug build of Xapian, a failed assertion in the core library code
 *  will cause AssertionError to be thrown.
 *
 *  This represents a bug in Xapian (either an invariant, precondition, etc
 *  has been violated, or the assertion is incorrect!)
 */
DOC

errorclass('InvalidArgumentError', 'LogicError', <<'DOC');
/** InvalidArgumentError indicates an invalid parameter value was passed to the API.
*/
DOC

errorclass('InvalidOperationError', 'LogicError', <<'DOC');
/** InvalidOperationError indicates the API was used in an invalid way.
 */
DOC

errorclass('UnimplementedError', 'LogicError', <<'DOC');
/** UnimplementedError indicates an attempt to use an unimplemented feature. */
DOC

# RuntimeError and subclasses:

errorbaseclass('RuntimeError', 'Error', <<'DOC');
/** The base class for exceptions indicating errors only detectable at runtime.
 *
 *  A subclass of RuntimeError will be thrown if Xapian detects an error
 *  which is exception derived from RuntimeError is thrown when an
 *  error is caused by problems with the data or environment rather
 *  than a programming mistake.
 */
DOC

errorclass('DatabaseError', 'RuntimeError', <<'DOC');
/** DatabaseError indicates some sort of database related error. */
DOC

errorclass('DatabaseCorruptError', 'DatabaseError', <<'DOC');
/** DatabaseCorruptError indicates database corruption was detected. */
DOC

errorclass('DatabaseCreateError', 'DatabaseError', <<'DOC');
/** DatabaseCreateError indicates a failure to create a database. */
DOC

errorclass('DatabaseLockError', 'DatabaseError', <<'DOC');
/** DatabaseLockError indicates failure to lock a database. */
DOC

errorclass('DatabaseModifiedError', 'DatabaseError', <<'DOC');
/** DatabaseModifiedError indicates a database was modified.
 *
 *  To recover after catching this error, you need to call
 *  Xapian::Database::reopen() on the Database and repeat the operation
 *  which failed.
 */
DOC

errorclass('DatabaseOpeningError', 'DatabaseError', <<'DOC');
/** DatabaseOpeningError indicates failure to open a database. */
DOC

errorclass('DatabaseVersionError', 'DatabaseOpeningError', <<'DOC');
/** DatabaseVersionError indicates that a database is in an unsupported format.
 *
 *  From time to time, new versions of Xapian will require the database format
 *  to be changed, to allow new information to be stored or new optimisations
 *  to be performed.  Backwards compatibility will sometimes be maintained, so
 *  that new versions of Xapian can open old databases, but in some cases
 *  Xapian will be unable to open a database because it is in too old (or new)
 *  a format.  This can be resolved either be upgrading or downgrading the
 *  version of Xapian in use, or by rebuilding the database from scratch with
 *  the current version of Xapian.
 */
DOC

errorclass('DocNotFoundError', 'RuntimeError', <<'DOC');
/** Indicates an attempt to access a document not present in the database. */
DOC

errorclass('FeatureUnavailableError', 'RuntimeError', <<'DOC');
/** Indicates an attempt to use a feature which is unavailable.
 *
 *  Typically a feature is unavailable because it wasn't compiled in, or
 *  because it requires other software or facilities which aren't available.
 */
DOC

errorclass('InternalError', 'RuntimeError', <<'DOC');
/** InternalError indicates a runtime problem of some sort. */
DOC

errorclass('NetworkError', 'RuntimeError', <<'DOC');
/** Indicates a problem communicating with a remote database. */
DOC

errorclass('NetworkTimeoutError', 'NetworkError', <<'DOC');
/** Indicates a timeout expired while communicating with a remote database. */
DOC

errorclass('QueryParserError', 'RuntimeError', <<'DOC');
/** Indicates a query string can't be parsed. */
DOC

<<<<<<< HEAD
errorclass('LatLongParserError', 'RuntimeError', <<'DOC');
/** Indicates a latitude/longitude coordinate can't be parsed. */
=======
errorclass('SerialisationError', 'RuntimeError', <<'DOC');
/** Indicates an error in the std::string serialisation of an object. */
>>>>>>> f93a2949
DOC

errorclass('RangeError', 'RuntimeError', <<'DOC');
/** RangeError indicates an attempt to access outside the bounds of a container.
 */
DOC

1;<|MERGE_RESOLUTION|>--- conflicted
+++ resolved
@@ -174,13 +174,12 @@
 /** Indicates a query string can't be parsed. */
 DOC
 
-<<<<<<< HEAD
 errorclass('LatLongParserError', 'RuntimeError', <<'DOC');
 /** Indicates a latitude/longitude coordinate can't be parsed. */
-=======
+DOC
+
 errorclass('SerialisationError', 'RuntimeError', <<'DOC');
 /** Indicates an error in the std::string serialisation of an object. */
->>>>>>> f93a2949
 DOC
 
 errorclass('RangeError', 'RuntimeError', <<'DOC');

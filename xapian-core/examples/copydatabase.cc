/** @file copydatabase.cc
 * @brief Perform a document-by-document copy of one or more Xapian databases.
 */
/* Copyright (C) 2006,2007,2008,2009,2010,2011,2019 Olly Betts
 *
 * This program is free software; you can redistribute it and/or modify
 * it under the terms of the GNU General Public License as published by
 * the Free Software Foundation; either version 2 of the License, or
 * (at your option) any later version.
 *
 * This program is distributed in the hope that it will be useful,
 * but WITHOUT ANY WARRANTY; without even the implied warranty of
 * MERCHANTABILITY or FITNESS FOR A PARTICULAR PURPOSE.  See the
 * GNU General Public License for more details.
 *
 * You should have received a copy of the GNU General Public License
 * along with this program; if not, write to the Free Software
 * Foundation, Inc., 51 Franklin St, Fifth Floor, Boston, MA  02110-1301 USA
 */

#include <config.h>

#include <xapian.h>

#include <initializer_list>
#include <iomanip>
#include <iostream>

#include <cctype>
#include <cmath> // For log10().
#include <cstdlib> // For exit().
#include <cstring> // For strcmp() and strrchr().

using namespace std;

#define PROG_NAME "copydatabase"
#define PROG_DESC "Perform a document-by-document copy of one or more Xapian databases"

static void
show_usage(int rc)
{
    cout << "Usage: " PROG_NAME " SOURCE_DATABASE... DESTINATION_DATABASE\n\n"
"Options:\n"
"  --help           display this help and exit\n"
"  --version        output version information and exit" << endl;
    exit(rc);
}

int
main(int argc, char **argv)
try {
    bool verbose = true;
    if (argc > 1 && argv[1][0] == '-') {
	if (strcmp(argv[1], "--help") == 0) {
	    cout << PROG_NAME " - " PROG_DESC "\n\n";
	    show_usage(0);
	}
	if (strcmp(argv[1], "--version") == 0) {
	    cout << PROG_NAME " - " PACKAGE_STRING << endl;
	    exit(0);
	}
    }

    if (argc < 2) show_usage(1);

    const char *dest = argv[argc - 1];
<<<<<<< HEAD
    Xapian::WritableDatabase db(dest, Xapian::DB_OPEN);

    // Add common words and words from titles as spelling targets.
=======
    Xapian::WritableDatabase db_out(dest, Xapian::DB_CREATE);

    for (int i = 1; i < argc - 1; ++i) {
	string src = argv[i];
	if (!src.empty()) {
	    // Remove any trailing directory separator.
	    char ch = src.back();
	    for (char dir_sep : DIR_SEPS_LIST) {
		if (ch == dir_sep) {
		    src.resize(src.size() - 1);
		    break;
		}
	    }
	}

	// Open the source database.
	Xapian::Database db_in(src);

	// Find the leaf-name of the database path for reporting progress.
	//
	// If we found a directory separator, + 1 advances to the next
	// character; If we didn't, incrementing string::npos will give us 0,
	// so we use the whole of src as the leaf-name.
	const char * leaf = src.c_str() + (src.find_last_of(DIR_SEPS) + 1);

	// Iterate over all the documents in db_in, copying each to db_out.
	Xapian::doccount dbsize = db_in.get_doccount();
	if (dbsize == 0) {
	    cout << leaf << ": empty!" << endl;
	} else {
	    // Calculate how many decimal digits there are in dbsize.
	    int width = static_cast<int>(log10(double(dbsize))) + 1;

	    Xapian::doccount c = 0;
	    Xapian::PostingIterator it = db_in.postlist_begin(string());
	    while (it != db_in.postlist_end(string())) {
		Xapian::docid did = *it;
		if (renumber) {
		    db_out.add_document(db_in.get_document(did));
		} else {
		    db_out.replace_document(did, db_in.get_document(did));
		}

		// Update for the first 10, and then every 13th document
		// counting back from the end (this means that all the
		// digits "rotate" and the counter ends up on the exact
		// total.
		++c;
		if (c <= 10 || (dbsize - c) % 13 == 0) {
		    cout << '\r' << leaf << ": ";
		    cout << setw(width) << c << '/' << dbsize << flush;
		}

		++it;
	    }
>>>>>>> 31ccc3a8

    // FIXME: Add this method?  Or some other name (clear_synonyms() clears
    // them for just one term; or maybe clear_synonyms() to clear them all?
    // db.clear_spellings();
    Xapian::TermIterator spellword = db.spellings_begin();
    while (spellword != db.spellings_end()) {
	db.remove_spelling(*spellword, spellword.get_termfreq());
	++spellword;
    }

    // FIXME: git master now has get_total_length()
    double total_len = db.get_avlength() * db.get_doccount();

    // The collection frequency of a term is the total number of number of
    // occurrences of that term in all documents in the collection, so it
    // will tend to be proportional to the number of documents in the
    // collection.
    //
    // Since total_len is the sum of the collection frequency over all
    // terms, it is also proportional to the number of documents in the
    // collection.
    //
    // The factor used was chosen by experimentation.  There doesn't seem
    // to be a clear cut-off so it was chosen so we err on the side of
    // including more words.
    Xapian::termcount cf_threshold = Xapian::termcount(1e-6 * total_len);
    size_t c_added = 0, c_skipped = 0;
    for (auto t = db.allterms_begin(); t != db.allterms_end(); ++t) {
	const string& term = *t;
	unsigned char firstch = term[0];
	if (!isupper(firstch)) {
	    // Unprefixed term.
	    Xapian::termcount cf = db.get_collection_freq(term);
	    if (cf > cf_threshold) {
		++c_added;
		db.add_spelling(term, cf);
		if (verbose)
		    cout << "\"" << term << "\" added from body: "
			 << double(cf) / cf_threshold << '\n';
	    } else {
		++c_skipped;
		if (verbose)
		    cout << "\"" << term << "\" skipped from body: "
			 << double(cf) / cf_threshold << '\n';
	    }
	} else if (firstch == 'S') {
	    // Always add words from title.
	    Xapian::termcount cf = db.get_collection_freq(term);
	    db.add_spelling(term.substr(1), cf);
	    if (verbose) cout << "\"" << term << "\" added from title\n";
	}
    }

    cout << "Added " << c_added << " body terms, skipped " << c_skipped
	 << " body terms." << endl;

    cout << "Committing..." << flush;
    // Commit explicitly so that any error is reported.
    db.commit();
    cout << " done." << endl;
} catch (const Xapian::Error & e) {
    cerr << '\n' << argv[0] << ": " << e.get_description() << endl;
    exit(1);
}<|MERGE_RESOLUTION|>--- conflicted
+++ resolved
@@ -64,67 +64,9 @@
     if (argc < 2) show_usage(1);
 
     const char *dest = argv[argc - 1];
-<<<<<<< HEAD
     Xapian::WritableDatabase db(dest, Xapian::DB_OPEN);
 
     // Add common words and words from titles as spelling targets.
-=======
-    Xapian::WritableDatabase db_out(dest, Xapian::DB_CREATE);
-
-    for (int i = 1; i < argc - 1; ++i) {
-	string src = argv[i];
-	if (!src.empty()) {
-	    // Remove any trailing directory separator.
-	    char ch = src.back();
-	    for (char dir_sep : DIR_SEPS_LIST) {
-		if (ch == dir_sep) {
-		    src.resize(src.size() - 1);
-		    break;
-		}
-	    }
-	}
-
-	// Open the source database.
-	Xapian::Database db_in(src);
-
-	// Find the leaf-name of the database path for reporting progress.
-	//
-	// If we found a directory separator, + 1 advances to the next
-	// character; If we didn't, incrementing string::npos will give us 0,
-	// so we use the whole of src as the leaf-name.
-	const char * leaf = src.c_str() + (src.find_last_of(DIR_SEPS) + 1);
-
-	// Iterate over all the documents in db_in, copying each to db_out.
-	Xapian::doccount dbsize = db_in.get_doccount();
-	if (dbsize == 0) {
-	    cout << leaf << ": empty!" << endl;
-	} else {
-	    // Calculate how many decimal digits there are in dbsize.
-	    int width = static_cast<int>(log10(double(dbsize))) + 1;
-
-	    Xapian::doccount c = 0;
-	    Xapian::PostingIterator it = db_in.postlist_begin(string());
-	    while (it != db_in.postlist_end(string())) {
-		Xapian::docid did = *it;
-		if (renumber) {
-		    db_out.add_document(db_in.get_document(did));
-		} else {
-		    db_out.replace_document(did, db_in.get_document(did));
-		}
-
-		// Update for the first 10, and then every 13th document
-		// counting back from the end (this means that all the
-		// digits "rotate" and the counter ends up on the exact
-		// total.
-		++c;
-		if (c <= 10 || (dbsize - c) % 13 == 0) {
-		    cout << '\r' << leaf << ": ";
-		    cout << setw(width) << c << '/' << dbsize << flush;
-		}
-
-		++it;
-	    }
->>>>>>> 31ccc3a8
 
     // FIXME: Add this method?  Or some other name (clear_synonyms() clears
     // them for just one term; or maybe clear_synonyms() to clear them all?

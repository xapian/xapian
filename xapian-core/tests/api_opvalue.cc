/** @file api_opvalue.cc
 * @brief Tests of the OP_VALUE_* query operators.
 */
/* Copyright 2007,2008,2009,2010,2010,2011,2017,2019 Olly Betts
 * Copyright 2008 Lemur Consulting Ltd
 * Copyright 2010 Richard Boulton
 *
 * This program is free software; you can redistribute it and/or
 * modify it under the terms of the GNU General Public License as
 * published by the Free Software Foundation; either version 2 of the
 * License, or (at your option) any later version.
 *
 * This program is distributed in the hope that it will be useful,
 * but WITHOUT ANY WARRANTY; without even the implied warranty of
 * MERCHANTABILITY or FITNESS FOR A PARTICULAR PURPOSE.  See the
 * GNU General Public License for more details.
 *
 * You should have received a copy of the GNU General Public License
 * along with this program; if not, write to the Free Software
 * Foundation, Inc., 51 Franklin St, Fifth Floor, Boston, MA  02110-1301
 * USA
 */

#include <config.h>

#include "api_opvalue.h"

#include <xapian.h>

#include "apitest.h"
#include "testsuite.h"
#include "testutils.h"

#include <string>

using namespace std;

// Feature test for Query::OP_VALUE_RANGE.
DEFINE_TESTCASE(valuerange1, backend) {
    Xapian::Database db(get_database("apitest_phrase"));
    Xapian::Enquire enq(db);
    static const char * const vals[] = {
	"", " ", "a", "aa", "abcd", "e", "g", "h", "hzz", "i", "l", "z"
    };
    for (auto start : vals) {
	for (auto end : vals) {
	    Xapian::Query query(Xapian::Query::OP_VALUE_RANGE, 1, start, end);
	    enq.set_query(query);
	    Xapian::MSet mset = enq.get_mset(0, 20);
	    // Check that documents in the MSet match the value range filter.
	    set<Xapian::docid> matched;
	    Xapian::MSetIterator i;
	    for (i = mset.begin(); i != mset.end(); ++i) {
		matched.insert(*i);
		string value = db.get_document(*i).get_value(1);
		TEST_REL(value,>=,start);
		TEST_REL(value,<=,end);
	    }
	    // Check that documents not in the MSet don't match the value range filter.
	    for (Xapian::docid j = db.get_lastdocid(); j != 0; --j) {
		if (matched.find(j) == matched.end()) {
		    string value = db.get_document(j).get_value(1);
		    tout << value << " < '" << start << "' or > '" << end << "'" << endl;
		    TEST(value < start || value > end);
		}
	    }
	}
    }
}

// Regression test for Query::OP_VALUE_LE - used to return document IDs for
// non-existent documents.
DEFINE_TESTCASE(valuerange2, writable) {
    Xapian::WritableDatabase db = get_writable_database();
    Xapian::Document doc;
    doc.set_data("5");
    doc.add_value(0, "5");
    db.replace_document(5, doc);
    Xapian::Enquire enq(db);

    Xapian::Query query(Xapian::Query::OP_VALUE_LE, 0, "6");
    enq.set_query(query);
    Xapian::MSet mset = enq.get_mset(0, 20);

    TEST_EQUAL(mset.size(), 1);
    TEST_EQUAL(*(mset[0]), 5);
}

static void
make_valuerange5(Xapian::WritableDatabase &db, const string &)
{
    Xapian::Document doc;
    doc.add_value(0, "BOOK");
    db.add_document(doc);
    doc.add_value(0, "VOLUME");
    db.add_document(doc);
}

// Check that lower and upper bounds are used.
DEFINE_TESTCASE(valuerange5, generated) {
    Xapian::Database db = get_database("valuerange5", make_valuerange5);

    // If the lower bound is empty, either the specified value slot is
    // never used in the database, or the backend doesn't track value bounds.
    // Neither should be true here.
    TEST(!db.get_value_lower_bound(0).empty());

    Xapian::Enquire enq(db);

    Xapian::Query query(Xapian::Query::OP_VALUE_RANGE, 0, "APPLE", "BANANA");
    enq.set_query(query);
    Xapian::MSet mset = enq.get_mset(0, 0);
    TEST_EQUAL(mset.get_matches_estimated(), 0);

    Xapian::Query query2(Xapian::Query::OP_VALUE_RANGE, 0, "WALRUS", "ZEBRA");
    enq.set_query(query2);
    mset = enq.get_mset(0, 0);
    TEST_EQUAL(mset.get_matches_estimated(), 0);
}

static void
make_singularvalue_db(Xapian::WritableDatabase &db, const string &)
{
    Xapian::Document doc;
    db.add_document(doc);
    doc.add_value(0, "SINGULAR");
    db.add_document(doc);
    db.add_document(doc);
}

// Check handling of bounds when bounds are equal.
DEFINE_TESTCASE(valuerange6, generated) {
    const auto OP_VALUE_RANGE = Xapian::Query::OP_VALUE_RANGE;
    Xapian::Database db = get_database("singularvalue", make_singularvalue_db);

    Xapian::Enquire enq(db);

    Xapian::Query query;
    query = Xapian::Query(OP_VALUE_RANGE, 0, "SATSUMA", "SLOE");
    enq.set_query(query);
    Xapian::MSet mset = enq.get_mset(0, 0);
    TEST_EQUAL(mset.get_matches_lower_bound(), 2);
    TEST_EQUAL(mset.get_matches_estimated(), 2);
    TEST_EQUAL(mset.get_matches_upper_bound(), 2);

    query = Xapian::Query(OP_VALUE_RANGE, 0, "PEACH", "PLUM");
    enq.set_query(query);
    mset = enq.get_mset(0, 0);
    TEST_EQUAL(mset.get_matches_lower_bound(), 0);
    TEST_EQUAL(mset.get_matches_estimated(), 0);
    TEST_EQUAL(mset.get_matches_upper_bound(), 0);

    query = Xapian::Query(OP_VALUE_RANGE, 0, "PEACH", "PEACH");
    enq.set_query(query);
    mset = enq.get_mset(0, 0);
    TEST_EQUAL(mset.get_matches_lower_bound(), 0);
    TEST_EQUAL(mset.get_matches_estimated(), 0);
    TEST_EQUAL(mset.get_matches_upper_bound(), 0);

    query = Xapian::Query(OP_VALUE_RANGE, 0, "PEACH", "PEACHERINE");
    enq.set_query(query);
    mset = enq.get_mset(0, 0);
    TEST_EQUAL(mset.get_matches_lower_bound(), 0);
    TEST_EQUAL(mset.get_matches_estimated(), 0);
    TEST_EQUAL(mset.get_matches_upper_bound(), 0);

    query = Xapian::Query(OP_VALUE_RANGE, 0, "SING", "SINGULARITY");
    enq.set_query(query);
    mset = enq.get_mset(0, 0);
    TEST_EQUAL(mset.get_matches_lower_bound(), 2);
    TEST_EQUAL(mset.get_matches_estimated(), 2);
    TEST_EQUAL(mset.get_matches_upper_bound(), 2);

    query = Xapian::Query(OP_VALUE_RANGE, 0, "SING", "SINGULAR");
    enq.set_query(query);
    mset = enq.get_mset(0, 0);
    TEST_EQUAL(mset.get_matches_lower_bound(), 2);
    TEST_EQUAL(mset.get_matches_estimated(), 2);
    TEST_EQUAL(mset.get_matches_upper_bound(), 2);

    query = Xapian::Query(OP_VALUE_RANGE, 0, "SINGULAR", "SINGULARITY");
    enq.set_query(query);
    mset = enq.get_mset(0, 0);
    TEST_EQUAL(mset.get_matches_lower_bound(), 2);
    TEST_EQUAL(mset.get_matches_estimated(), 2);
    TEST_EQUAL(mset.get_matches_upper_bound(), 2);

    query = Xapian::Query(OP_VALUE_RANGE, 0, "SINGULAR", "SINGULAR");
    enq.set_query(query);
    mset = enq.get_mset(0, 0);
    TEST_EQUAL(mset.get_matches_lower_bound(), 2);
    TEST_EQUAL(mset.get_matches_estimated(), 2);
    TEST_EQUAL(mset.get_matches_upper_bound(), 2);

    query = Xapian::Query(OP_VALUE_RANGE, 0, "SINGULARITY", "SINGULARITY");
    enq.set_query(query);
    mset = enq.get_mset(0, 0);
    TEST_EQUAL(mset.get_matches_lower_bound(), 0);
    TEST_EQUAL(mset.get_matches_estimated(), 0);
    TEST_EQUAL(mset.get_matches_upper_bound(), 0);

    query = Xapian::Query(OP_VALUE_RANGE, 0, "SINGULARITY", "SINGULARITIES");
    enq.set_query(query);
    mset = enq.get_mset(0, 0);
    TEST_EQUAL(mset.get_matches_lower_bound(), 0);
    TEST_EQUAL(mset.get_matches_estimated(), 0);
    TEST_EQUAL(mset.get_matches_upper_bound(), 0);

    query = Xapian::Query(OP_VALUE_RANGE, 0, "SINGULARITY", "SINNER");
    enq.set_query(query);
    mset = enq.get_mset(0, 0);
    TEST_EQUAL(mset.get_matches_lower_bound(), 0);
    TEST_EQUAL(mset.get_matches_estimated(), 0);
    TEST_EQUAL(mset.get_matches_upper_bound(), 0);

    query = Xapian::Query(OP_VALUE_RANGE, 0, "SINGULARITY", "ZEBRA");
    enq.set_query(query);
    mset = enq.get_mset(0, 0);
    TEST_EQUAL(mset.get_matches_lower_bound(), 0);
    TEST_EQUAL(mset.get_matches_estimated(), 0);
    TEST_EQUAL(mset.get_matches_upper_bound(), 0);

    query = Xapian::Query(OP_VALUE_RANGE, 0, "SINGE", "SINGER");
    enq.set_query(query);
    mset = enq.get_mset(0, 0);
    TEST_EQUAL(mset.get_matches_lower_bound(), 0);
    TEST_EQUAL(mset.get_matches_estimated(), 0);
    TEST_EQUAL(mset.get_matches_upper_bound(), 0);

    // Check no assertions when slot is empty.  Regression test for bug
    // introduced and fixed between 1.4.5 and 1.4.6.
    query = Xapian::Query(OP_VALUE_RANGE, 1, "MONK", "MONKEY");
    enq.set_query(query);
    mset = enq.get_mset(0, 0);
    TEST_EQUAL(mset.get_matches_lower_bound(), 0);
    TEST_EQUAL(mset.get_matches_estimated(), 0);
    TEST_EQUAL(mset.get_matches_upper_bound(), 0);
}

static void
make_valprefixbounds_db(Xapian::WritableDatabase &db, const string &)
{
    Xapian::Document doc;
    db.add_document(doc);
    doc.add_value(0, "ZERO");
    db.add_document(doc);
    doc.add_value(0, string("ZERO\0", 5));
    db.add_document(doc);
}

// Check handling of bounds when low is a prefix of high.
DEFINE_TESTCASE(valuerange7, generated) {
    const auto OP_VALUE_RANGE = Xapian::Query::OP_VALUE_RANGE;
    Xapian::Database db = get_database("valprefixbounds", make_valprefixbounds_db);

    Xapian::Enquire enq(db);

    Xapian::Query query;
    query = Xapian::Query(OP_VALUE_RANGE, 0, "ZAP", "ZOO");
    enq.set_query(query);
    Xapian::MSet mset = enq.get_mset(0, 0);
    TEST_EQUAL(mset.get_matches_lower_bound(), 2);
    TEST_EQUAL(mset.get_matches_estimated(), 2);
    TEST_EQUAL(mset.get_matches_upper_bound(), 2);

    query = Xapian::Query(OP_VALUE_RANGE, 0, "ZAP", "ZERO");
    enq.set_query(query);
    mset = enq.get_mset(0, 0);
    TEST_EQUAL(mset.get_matches_estimated(), 1);
    if (startswith(get_dbtype(), "multi")) {
	// The second shard will just have one document with "ZERO" in the slot
	// so we can tell there's exactly one match there, and the first shard
	// has one "ZERO\0" and one empty entry, so we can tell that can't
	// match.
	TEST_EQUAL(mset.get_matches_lower_bound(), 1);
	TEST_EQUAL(mset.get_matches_upper_bound(), 1);
    } else {
	TEST_EQUAL(mset.get_matches_lower_bound(), 0);
	TEST_EQUAL(mset.get_matches_upper_bound(), 2);
    }
}

// Feature test for Query::OP_VALUE_GE.
DEFINE_TESTCASE(valuege1, backend) {
    Xapian::Database db(get_database("apitest_phrase"));
    Xapian::Enquire enq(db);
    static const char * const vals[] = {
	"", " ", "a", "aa", "abcd", "e", "g", "h", "hzz", "i", "l", "z"
    };
    for (auto start : vals) {
	Xapian::Query query(Xapian::Query::OP_VALUE_GE, 1, start);
	enq.set_query(query);
	Xapian::MSet mset = enq.get_mset(0, 20);
	// Check that documents in the MSet match the value range filter.
	set<Xapian::docid> matched;
	Xapian::MSetIterator i;
	for (i = mset.begin(); i != mset.end(); ++i) {
	    matched.insert(*i);
	    string value = db.get_document(*i).get_value(1);
	    tout << "'" << start << "' <= '" << value << "'" << endl;
	    TEST_REL(value,>=,start);
	}
	// Check that documents not in the MSet don't match the value range
	// filter.
	for (Xapian::docid j = db.get_lastdocid(); j != 0; --j) {
	    if (matched.find(j) == matched.end()) {
		string value = db.get_document(j).get_value(1);
		tout << value << " < '" << start << "'" << endl;
		TEST_REL(value,<,start);
	    }
	}
    }
}

// Regression test for Query::OP_VALUE_GE - used to segfault if check() got
// called.
DEFINE_TESTCASE(valuege2, backend) {
    Xapian::Database db(get_database("apitest_phrase"));
    Xapian::Enquire enq(db);
    Xapian::Query query(Xapian::Query::OP_AND,
			Xapian::Query("what"),
			Xapian::Query(Xapian::Query::OP_VALUE_GE, 1, "aa"));
    enq.set_query(query);
    Xapian::MSet mset = enq.get_mset(0, 20);
}

// Feature test for Query::OP_VALUE_LE.
DEFINE_TESTCASE(valuele1, backend) {
    Xapian::Database db(get_database("apitest_phrase"));
    Xapian::Enquire enq(db);
    static const char * const vals[] = {
	"", " ", "a", "aa", "abcd", "e", "g", "h", "hzz", "i", "l", "z"
    };
    for (auto end : vals) {
	Xapian::Query query(Xapian::Query::OP_VALUE_LE, 1, end);
	enq.set_query(query);
	Xapian::MSet mset = enq.get_mset(0, 20);
	// Check that documents in the MSet match the value range filter.
	set<Xapian::docid> matched;
	Xapian::MSetIterator i;
	for (i = mset.begin(); i != mset.end(); ++i) {
	    matched.insert(*i);
	    string value = db.get_document(*i).get_value(1);
	    TEST_REL(value,<=,end);
	}
	// Check that documents not in the MSet don't match the value range
	// filter.
	for (Xapian::docid j = db.get_lastdocid(); j != 0; --j) {
	    if (matched.find(j) == matched.end()) {
		string value = db.get_document(j).get_value(1);
		TEST_REL(value,>,end);
	    }
	}
    }
}

// Check that Query(OP_VALUE_GE, 0, "") -> Query::MatchAll.
DEFINE_TESTCASE(valuege3, !backend) {
    Xapian::Query query(Xapian::Query::OP_VALUE_GE, 0, "");
    TEST_STRINGS_EQUAL(query.get_description(), Xapian::Query::MatchAll.get_description());
}

// Test Query::OP_VALUE_GE in a query which causes its skip_to() to be used.
DEFINE_TESTCASE(valuege4, backend) {
    Xapian::Database db(get_database("apitest_phrase"));
    Xapian::Enquire enq(db);

    // This query should put the ValueGePostList on the LHS of the AND because
    // it has a lower estimated termfreq than the term "fridg".  As a result,
    // the skip_to() method is used to advance the ValueGePostList.
    Xapian::Query query(Xapian::Query::OP_AND,
			Xapian::Query("fridg"),
			Xapian::Query(Xapian::Query::OP_VALUE_GE, 1, "aa"));
    enq.set_query(query);
    Xapian::MSet mset = enq.get_mset(0, 20);
}

// Test Query::OP_VALUE_RANGE in a query which causes its check() to be used.
DEFINE_TESTCASE(valuerange3, backend) {
    Xapian::Database db(get_database("apitest_phrase"));
    Xapian::Enquire enq(db);
    Xapian::Query query(Xapian::Query::OP_AND,
			Xapian::Query("what"),
			Xapian::Query(Xapian::Query::OP_VALUE_RANGE, 1,
				      "aa", "z"));
    enq.set_query(query);
    Xapian::MSet mset = enq.get_mset(0, 20);
}

// Test Query::OP_VALUE_RANGE in a query which causes its skip_to() to be used.
DEFINE_TESTCASE(valuerange4, backend) {
    Xapian::Database db(get_database("apitest_phrase"));
    Xapian::Enquire enq(db);
    Xapian::Query query(Xapian::Query::OP_AND,
			Xapian::Query("fridg"),
			Xapian::Query(Xapian::Query::OP_VALUE_RANGE, 1,
				      "aa", "z"));
    enq.set_query(query);
    Xapian::MSet mset = enq.get_mset(0, 20);
}

/// Test improved upper bound and estimate in 1.4.3.
DEFINE_TESTCASE(valuerangematchesub1, backend) {
    Xapian::Database db(get_database("etext"));
    Xapian::Enquire enq(db);
    // Values present in slot 10 range from 'e' to 'w'.
    Xapian::Query query(Xapian::Query(Xapian::Query::OP_VALUE_RANGE, 10,
				      "h", "i"));
    enq.set_query(query);
    Xapian::MSet mset = enq.get_mset(0, 0);
    // The upper bound used to be db.size().
    TEST_EQUAL(mset.get_matches_upper_bound(), db.get_value_freq(10));
    TEST_EQUAL(mset.get_matches_lower_bound(), 0);
    // The estimate used to be db.size() / 2, now it's calculated
    // proportional to the possible range.
    TEST_REL(mset.get_matches_estimated(), <=, db.get_doccount() / 3);
<<<<<<< HEAD
    return true;
}

// Feature test for Query::OP_VALUE_GT.
DEFINE_TESTCASE(valuegt1, backend) {
    Xapian::Database db(get_database("apitest_phrase"));
    Xapian::Enquire enq(db);
    static const char* const vals[] = {
	"", " ", "a", "aa", "abcd", "e", "g", "h", "hzz", "i", "l", "z"
    };
    for (auto start : vals) {
	Xapian::Query query(Xapian::Query::OP_VALUE_GT, 1, start);
	enq.set_query(query);
	Xapian::MSet mset = enq.get_mset(0, 20);
	// Check that documents in the MSet match the value range filter.
	set<Xapian::docid> matched;
	Xapian::MSetIterator i;
	for (i = mset.begin(); i != mset.end(); ++i) {
	    matched.insert(*i);
	    string value = db.get_document(*i).get_value(1);
	    tout << "'" << start << "' < '" << value << "'" << endl;
	    TEST_REL(value,>,start);
	}
	// Check that documents not in the MSet don't match the value range
	// filter.
	for (Xapian::docid j = db.get_lastdocid(); j != 0; --j) {
	    if (matched.find(j) == matched.end()) {
		string value = db.get_document(j).get_value(1);
		tout << value << " <= '" << start << "'" << endl;
		TEST_REL(value,<=,start);
	    }
	}
    }
    return true;
}

// Feature test for Query::OP_VALUE_LT.
DEFINE_TESTCASE(valuelt1, backend) {
    Xapian::Database db(get_database("apitest_phrase"));
    Xapian::Enquire enq(db);
    static const char* const vals[] = {
	"", " ", "a", "aa", "abcd", "e", "g", "h", "hzz", "i", "l", "z"
    };
    for (auto start : vals) {
	Xapian::Query query(Xapian::Query::OP_VALUE_LT, 1, start);
	enq.set_query(query);
	Xapian::MSet mset = enq.get_mset(0, 20);
	// Check that documents in the MSet match the value range filter.
	set<Xapian::docid> matched;
	Xapian::MSetIterator i;
	for (i = mset.begin(); i != mset.end(); ++i) {
	    matched.insert(*i);
	    string value = db.get_document(*i).get_value(1);
	    tout << "'" << start << "' > '" << value << "'" << endl;
	    TEST_REL(value,<,start);
	}
	// Check that documents not in the MSet don't match the value range
	// filter.
	for (Xapian::docid j = db.get_lastdocid(); j != 0; --j) {
	    if (matched.find(j) == matched.end()) {
		string value = db.get_document(j).get_value(1);
		tout << value << " >= '" << start << "'" << endl;
		TEST_REL(value,>=,start);
	    }
	}
    }
    return true;
=======
>>>>>>> 285064d4
}<|MERGE_RESOLUTION|>--- conflicted
+++ resolved
@@ -414,8 +414,6 @@
     // The estimate used to be db.size() / 2, now it's calculated
     // proportional to the possible range.
     TEST_REL(mset.get_matches_estimated(), <=, db.get_doccount() / 3);
-<<<<<<< HEAD
-    return true;
 }
 
 // Feature test for Query::OP_VALUE_GT.
@@ -482,6 +480,4 @@
 	}
     }
     return true;
-=======
->>>>>>> 285064d4
 }
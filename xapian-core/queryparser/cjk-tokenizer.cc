--- conflicted
+++ resolved
@@ -83,44 +83,29 @@
 	    (p >= 0x2F800 && p <= 0x2FA1F));
 }
 
-<<<<<<< HEAD
 bool
 CJK::codepoint_is_cjk_wordchar(unsigned p)
 {
     return codepoint_is_cjk(p) && Xapian::Unicode::is_wordchar(p);
 }
 
-string
-CJK::get_cjk(Xapian::Utf8Iterator &it, size_t& char_count)
-{
-    string str;
-    char_count = 0;
-    while (it != Xapian::Utf8Iterator() && codepoint_is_cjk_wordchar(*it)) {
-	Xapian::Unicode::append_utf8(str, *it);
-=======
 size_t
 CJK::get_cjk(Xapian::Utf8Iterator& it)
 {
     size_t char_count = 0;
     while (it != Xapian::Utf8Iterator() &&
-	   codepoint_is_cjk(*it) &&
-	   Xapian::Unicode::is_wordchar(*it)) {
->>>>>>> 7b3e4d9f
+	   codepoint_is_cjk_wordchar(*it)) {
 	++char_count;
 	++it;
     }
     return char_count;
 }
 
-<<<<<<< HEAD
-CJKNgramIterator &
-CJKNgramIterator::operator++()
-=======
 void
-CJKTokenIterator::init() {
+CJKNgramIterator::init() {
     if (it != Xapian::Utf8Iterator()) {
 	unsigned ch = *it;
-	if (CJK::codepoint_is_cjk(ch) && Xapian::Unicode::is_wordchar(ch)) {
+	if (CJK::codepoint_is_cjk_wordchar(ch)) {
 	    Xapian::Unicode::append_utf8(current_token, ch);
 	    ++it;
 	} else {
@@ -129,14 +114,13 @@
     }
 }
 
-CJKTokenIterator&
-CJKTokenIterator::operator++()
->>>>>>> 7b3e4d9f
+CJKNgramIterator&
+CJKNgramIterator::operator++()
 {
     if (offset == 0) {
 	if (it != Xapian::Utf8Iterator()) {
 	    unsigned ch = *it;
-	    if (CJK::codepoint_is_cjk(ch) && Xapian::Unicode::is_wordchar(ch)) {
+	    if (CJK::codepoint_is_cjk_wordchar(ch)) {
 		offset = current_token.size();
 		Xapian::Unicode::append_utf8(current_token, ch);
 		++it;
@@ -147,20 +131,8 @@
 	    current_token.resize(0);
 	}
     } else {
-<<<<<<< HEAD
-	Assert(it != Xapian::Utf8Iterator());
-	++it;
-	if (it != Xapian::Utf8Iterator()) {
-	    current_token.resize(0);
-	    p = it;
-	    Xapian::Unicode::append_utf8(current_token, *p);
-	    ++p;
-	    len = 1;
-	}
-=======
 	current_token.erase(0, offset);
 	offset = 0;
->>>>>>> 7b3e4d9f
     }
     return *this;
 }

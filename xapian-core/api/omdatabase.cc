--- conflicted
+++ resolved
@@ -3,11 +3,7 @@
  * Copyright 1999,2000,2001 BrightStation PLC
  * Copyright 2001,2002 Ananova Ltd
  * Copyright 2002,2003,2004,2005,2006,2007,2008 Olly Betts
-<<<<<<< HEAD
- * Copyright 2006,2008 Lemur Consulting Ltd
-=======
  * Copyright 2006 Richard Boulton
->>>>>>> 3951e04a
  *
  * This program is free software; you can redistribute it and/or
  * modify it under the terms of the GNU General Public License as
@@ -298,51 +294,6 @@
     RETURN(cf);
 }
 
-Xapian::doccount
-Database::get_value_freq(Xapian::valueno valno) const
-{
-    DEBUGAPICALL(Xapian::doccount, "Database::get_value_freq", valno);
-
-    Xapian::doccount vf = 0;
-    vector<Xapian::Internal::RefCntPtr<Database::Internal> >::const_iterator i;
-    for (i = internal.begin(); i != internal.end(); i++) {
-	vf += (*i)->get_value_freq(valno);
-    }
-    RETURN(vf);
-}
-
-std::string
-Database::get_value_lower_bound(Xapian::valueno valno) const
-{
-    DEBUGAPICALL(std::string, "Database::get_value_lower_bound", valno);
-
-    std::string full_lb;
-    vector<Xapian::Internal::RefCntPtr<Database::Internal> >::const_iterator i;
-    for (i = internal.begin(); i != internal.end(); i++) {
-	std::string lb = (*i)->get_value_lower_bound(valno);
-	if (full_lb.empty())
-	    full_lb = lb;
-	else if (lb < full_lb)
-	    full_lb = lb;
-    }
-    RETURN(full_lb);
-}
-
-std::string
-Database::get_value_upper_bound(Xapian::valueno valno) const
-{
-    DEBUGAPICALL(std::string, "Database::get_value_upper_bound", valno);
-
-    std::string full_ub;
-    vector<Xapian::Internal::RefCntPtr<Database::Internal> >::const_iterator i;
-    for (i = internal.begin(); i != internal.end(); i++) {
-	std::string ub = (*i)->get_value_upper_bound(valno);
-	if (full_ub < ub)
-	    full_ub = ub;
-    }
-    RETURN(full_ub);
-}
-
 Xapian::doclength
 Database::get_doclength(Xapian::docid did) const
 {
@@ -561,13 +512,6 @@
     RETURN(internal[0]->get_metadata(key));
 }
 
-Xapian::TermIterator
-Database::metadata_keys_begin(const std::string &prefix) const
-{
-    DEBUGAPICALL(Xapian::TermIterator, "Database::metadata_keys_begin", "");
-    RETURN(TermIterator(internal[0]->open_metadata_keylist(prefix)));
-}
-
 ///////////////////////////////////////////////////////////////////////////
 
 WritableDatabase::WritableDatabase() : Database()

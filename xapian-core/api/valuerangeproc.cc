/** @file valuerangeproc.cc
 * @brief Standard ValueRangeProcessor subclass implementations
 */
/* Copyright (C) 2007,2008,2009,2010,2012,2016 Olly Betts
 *
 * This program is free software; you can redistribute it and/or modify
 * it under the terms of the GNU General Public License as published by
 * the Free Software Foundation; either version 2 of the License, or
 * (at your option) any later version.
 *
 * This program is distributed in the hope that it will be useful,
 * but WITHOUT ANY WARRANTY; without even the implied warranty of
 * MERCHANTABILITY or FITNESS FOR A PARTICULAR PURPOSE.  See the
 * GNU General Public License for more details.
 *
 * You should have received a copy of the GNU General Public License
 * along with this program; if not, write to the Free Software
 * Foundation, Inc., 51 Franklin St, Fifth Floor, Boston, MA  02110-1301 USA
 */

#include <config.h>
#include <map>

#include <xapian/queryparser.h>

#include <cstdio> // For sprintf().
#include <cstdlib> // For atoi().
#include "safeerrno.h"

#include <string>
#include "stringutils.h"

using namespace std;

namespace Xapian {

Xapian::valueno
StringValueRangeProcessor::operator()(string &begin, string &end)
{
    if (str.size()) {
	if (prefix) {
	    // If there's a prefix, require it on the start of the range.
	    if (!startswith(begin, str)) {
		// Prefix not given.
		return Xapian::BAD_VALUENO;
	    }
	    begin.erase(0, str.size());
	    // But it's optional on the end of the range, e.g. $10..50
	    if (startswith(end, str)) {
		end.erase(0, str.size());
	    }
	} else {
	    // If there's a suffix, require it on the end of the range.
	    if (!endswith(end, str)) {
		// Suffix not given.
		return Xapian::BAD_VALUENO;
	    }
	    end.resize(end.size() - str.size());
	    // But it's optional on the start of the range, e.g. 10..50kg
	    if (endswith(begin, str)) {
		begin.resize(begin.size() - str.size());
	    }
	}
    }
    return valno;
}

static bool
decode_xxy(const string & s, int & x1, int &x2, int &y)
{
    if (s.size() == 0) {
	x1 = x2 = y = -1;
	return true;
    }
    if (s.size() < 5 || s.size() > 10) return false;
    size_t i = s.find_first_not_of("0123456789");
    if (i < 1 || i > 2 || !(s[i] == '/' || s[i] == '-' || s[i] == '.'))
	return false;
    size_t j = s.find_first_not_of("0123456789", i + 1);
    if (j - (i + 1) < 1 || j - (i + 1) > 2 ||
	!(s[j] == '/' || s[j] == '-' || s[j] == '.'))
	return false;
    if (s.size() - j > 4 + 1) return false;
    if (s.find_first_not_of("0123456789", j + 1) != string::npos)
	return false;
    x1 = atoi(s.c_str());
    if (x1 < 1 || x1 > 31) return false;
    x2 = atoi(s.c_str() + i + 1);
    if (x2 < 1 || x2 > 31) return false;
    y = atoi(s.c_str() + j + 1);
    return true;
}

// We just use this to decide if an ambiguous aa/bb/cc date could be a
// particular format, so there's no need to be anal about the exact number of
// days in February.  The most useful check is that the month field is <= 12
// so we could just check the day is <= 31 really.
static const char max_month_length[12] = {
    31, 29, 31, 30, 31, 30, 31, 31, 30, 31, 30, 31
};

static bool
vet_dm(int d, int m)
{
    if (m == -1) return true;
    if (m > 12 || m < 1) return false;
    if (d < 1 || d > max_month_length[m - 1]) return false;
    return true;
}

// NB Assumes the length has been checked to be 10 already.
static bool
is_yyyy_mm_dd(const string &s)
{
    return (s.find_first_not_of("0123456789") == 4 &&
	    s.find_first_not_of("0123456789", 5) == 7 &&
	    s.find_first_not_of("0123456789", 8) == string::npos &&
	    s[4] == s[7] &&
	    (s[4] == '-' || s[4] == '.' || s[4] == '/'));
}

Xapian::valueno
DateValueRangeProcessor::operator()(string &begin, string &end)
{
    if (StringValueRangeProcessor::operator()(begin, end) == BAD_VALUENO)
	return BAD_VALUENO;

    if ((begin.size() == 8 || begin.size() == 0) &&
	(end.size() == 8 || end.size() == 0) &&
	begin.find_first_not_of("0123456789") == string::npos &&
	end.find_first_not_of("0123456789") == string::npos) {
	// YYYYMMDD
	return valno;
    }
    if ((begin.size() == 10 || begin.size() == 0) &&
	(end.size() == 10 || end.size() == 0)) {
	if ((begin.empty() || is_yyyy_mm_dd(begin)) &&
	    (end.empty() || is_yyyy_mm_dd(end))) {
	    // YYYY-MM-DD
	    if (!begin.empty()) {
		begin.erase(7, 1);
		begin.erase(4, 1);
	    }
	    if (!end.empty()) {
		end.erase(7, 1);
		end.erase(4, 1);
	    }
	    return valno;
	}
    }

    int b_d, b_m, b_y;
    int e_d, e_m, e_y;
    if (!decode_xxy(begin, b_d, b_m, b_y) || !decode_xxy(end, e_d, e_m, e_y))
	return Xapian::BAD_VALUENO;

    // Check that the month and day are within range.  Also assume "start" <=
    // "end" to help decide ambiguous cases.
    if (!prefer_mdy && vet_dm(b_d, b_m) && vet_dm(e_d, e_m) &&
	(b_y != e_y || b_m < e_m || (b_m == e_m && b_d <= e_d))) {
	// OK.
    } else if (vet_dm(b_m, b_d) && vet_dm(e_m, e_d) &&
	(b_y != e_y || b_d < e_d || (b_d == e_d && b_m <= e_m))) {
	swap(b_m, b_d);
	swap(e_m, e_d);
    } else if (prefer_mdy && vet_dm(b_d, b_m) && vet_dm(e_d, e_m) &&
	       (b_y != e_y || b_m < e_m || (b_m == e_m && b_d <= e_d))) {
	// OK.
    } else {
	return Xapian::BAD_VALUENO;
    }

    if (b_y < 100) {
	b_y += 1900;
	if (b_y < epoch_year) b_y += 100;
    }
    if (e_y < 100) {
	e_y += 1900;
	if (e_y < epoch_year) e_y += 100;
    }

#ifdef SNPRINTF
    char buf[9];
    if (!begin.empty()) {
	SNPRINTF(buf, sizeof(buf), "%08d", b_y * 10000 + b_m * 100 + b_d);
	begin.assign(buf, 8);
    }
    if (!end.empty()) {
	SNPRINTF(buf, sizeof(buf), "%08d", e_y * 10000 + e_m * 100 + e_d);
	end.assign(buf, 8);
    }
#else
    char buf[100];
    buf[sizeof(buf) - 1] = '\0';
    if (!begin.empty()) {
	sprintf(buf, "%08d", b_y * 10000 + b_m * 100 + b_d);
	if (buf[sizeof(buf) - 1]) abort(); // Buffer overrun!
	begin.assign(buf, 8);
    }
    if (!end.empty()) {
	sprintf(buf, "%08d", e_y * 10000 + e_m * 100 + e_d);
	if (buf[sizeof(buf) - 1]) abort(); // Buffer overrun!
	end.assign(buf, 8);
    }
#endif
    return valno;
}

Xapian::valueno
NumberValueRangeProcessor::operator()(string &begin, string &end)
{
    if (StringValueRangeProcessor::operator()(begin, end) == BAD_VALUENO)
	return BAD_VALUENO;

    // Parse the numbers to floating point.
    double beginnum;

    if (!begin.empty()) {
	errno = 0;
	const char * startptr = begin.c_str();
	char * endptr;
	beginnum = strtod(startptr, &endptr);
	if (endptr != startptr + begin.size())
	    // Invalid characters in string
	    return Xapian::BAD_VALUENO;
	if (errno)
	    // Overflow or underflow
	    return Xapian::BAD_VALUENO;
    } else {
	// Silence GCC warning.
	beginnum = 0.0;
    }

    if (!end.empty()) {
	errno = 0;
	const char * startptr = end.c_str();
	char * endptr;
	double endnum = strtod(startptr, &endptr);
	if (endptr != startptr + end.size())
	    // Invalid characters in string
	    return Xapian::BAD_VALUENO;
	if (errno)
	    // Overflow or underflow
	    return Xapian::BAD_VALUENO;
	end.assign(Xapian::sortable_serialise(endnum));
    }

    if (!begin.empty()) {
	begin.assign(Xapian::sortable_serialise(beginnum));
    }

    return valno;
}

Xapian::Query
RangeProcessor::check_range(const string& b, const string& e)
{
    if (str.empty())
	return operator()(b, e);

    size_t off_b = 0, len_b = string::npos;
    size_t off_e = 0, len_e = string::npos;

    bool prefix = !(flags & Xapian::RP_SUFFIX);
    bool repeated = (flags & Xapian::RP_REPEATED);

    if (prefix) {
	// If there's a prefix, require it on the start of the range.
	if (!startswith(b, str)) {
	    // Prefix not given.
	    goto not_our_range;
	}
	off_b = str.size();
	// Optionally allow it on the end of the range, e.g. $10..50
	if (repeated && startswith(e, str)) {
	    off_e = off_b;
	}
    } else {
	// If there's a suffix, require it on the end of the range.
	if (!endswith(e, str)) {
	    // Suffix not given.
	    goto not_our_range;
	}
	len_e = e.size() - str.size();
	// Optionally allow it on the start of the range, e.g. 10..50kg
	if (repeated && endswith(b, str)) {
	    len_b = b.size() - str.size();
	}
    }

    return operator()(string(b, off_b, len_b), string(e, off_e, len_e));

not_our_range:
    return Xapian::Query(Xapian::Query::OP_INVALID);
}

Xapian::Query
RangeProcessor::operator()(const string& b, const string& e)
{
    if (e.empty())
	return Xapian::Query(Xapian::Query::OP_VALUE_GE, slot, b);
    return Xapian::Query(Xapian::Query::OP_VALUE_RANGE, slot, b, e);
}

Xapian::Query
DateRangeProcessor::operator()(const string& b, const string& e)
{
    if ((b.size() == 8 || b.size() == 0) &&
	(e.size() == 8 || e.size() == 0) &&
	b.find_first_not_of("0123456789") == string::npos &&
	e.find_first_not_of("0123456789") == string::npos) {
	// YYYYMMDD
	return RangeProcessor::operator()(b, e);
    }
    if ((b.size() == 10 || b.size() == 0) &&
	(e.size() == 10 || e.size() == 0)) {
	if ((b.empty() || is_yyyy_mm_dd(b)) &&
	    (e.empty() || is_yyyy_mm_dd(e))) {
	    string begin = b, end = e;
	    // YYYY-MM-DD
	    if (!begin.empty()) {
		begin.erase(7, 1);
		begin.erase(4, 1);
	    }
	    if (!end.empty()) {
		end.erase(7, 1);
		end.erase(4, 1);
	    }
	    return RangeProcessor::operator()(begin, end);
	}
    }

    bool prefer_mdy = (flags & Xapian::RP_DATE_PREFER_MDY);
    int b_d, b_m, b_y;
    int e_d, e_m, e_y;
    if (!decode_xxy(b, b_d, b_m, b_y) || !decode_xxy(e, e_d, e_m, e_y))
	goto not_our_range;

    // Check that the month and day are within range.  Also assume "start" <=
    // "e" to help decide ambiguous cases.
    if (!prefer_mdy && vet_dm(b_d, b_m) && vet_dm(e_d, e_m) &&
	(b_y != e_y || b_m < e_m || (b_m == e_m && b_d <= e_d))) {
	// OK.
    } else if (vet_dm(b_m, b_d) && vet_dm(e_m, e_d) &&
	(b_y != e_y || b_d < e_d || (b_d == e_d && b_m <= e_m))) {
	swap(b_m, b_d);
	swap(e_m, e_d);
    } else if (prefer_mdy && vet_dm(b_d, b_m) && vet_dm(e_d, e_m) &&
	       (b_y != e_y || b_m < e_m || (b_m == e_m && b_d <= e_d))) {
	// OK.
    } else {
	goto not_our_range;
    }

    if (b_y < 100) {
	b_y += 1900;
	if (b_y < epoch_year) b_y += 100;
    }
    if (e_y < 100) {
	e_y += 1900;
	if (e_y < epoch_year) e_y += 100;
    }

    {
#ifdef SNPRINTF
	char buf_b[9], buf_e[9];
	if (!b.empty()) {
	    SNPRINTF(buf_b, sizeof(buf_b), "%08d", b_y * 10000 + b_m * 100 + b_d);
	} else {
	    *buf_b = '\0';
	}
	if (!e.empty()) {
	    SNPRINTF(buf_e, sizeof(buf_e), "%08d", e_y * 10000 + e_m * 100 + e_d);
	} else {
	    *buf_e = '\0';
	}
#else
	char buf_b[100], buf_e[100];
	buf_b[sizeof(buf_b) - 1] = '\0';
	buf_e[sizeof(buf_e) - 1] = '\0';
	if (!b.empty()) {
	    sprintf(buf_b, "%08d", b_y * 10000 + b_m * 100 + b_d);
	    if (buf_b[sizeof(buf_b) - 1]) abort(); // Buffer overrun!
	} else {
	    *buf_b = '\0';
	}
	if (!e.empty()) {
	    sprintf(buf_e, "%08d", e_y * 10000 + e_m * 100 + e_d);
	    if (buf_e[sizeof(buf_e) - 1]) abort(); // Buffer overrun!
	} else {
	    *buf_e = '\0';
	}
#endif
	return RangeProcessor::operator()(buf_b, buf_e);
    }

not_our_range:
    return Xapian::Query(Xapian::Query::OP_INVALID);
}

Xapian::Query
NumberRangeProcessor::operator()(const string& b, const string& e)
{
    // Parse the numbers to floating point.
    double num_b, num_e;

    if (!b.empty()) {
	errno = 0;
	const char * startptr = b.c_str();
	char * endptr;
	num_b = strtod(startptr, &endptr);
	if (endptr != startptr + b.size() || errno) {
	    // Invalid characters in string || overflow or underflow.
	    goto not_our_range;
	}
    } else {
	// Silence GCC warning.
	num_b = 0.0;
    }

    if (!e.empty()) {
	errno = 0;
	const char * startptr = e.c_str();
	char * endptr;
	num_e = strtod(startptr, &endptr);
	if (endptr != startptr + e.size() || errno) {
	    // Invalid characters in string || overflow or underflow.
	    goto not_our_range;
	}
    } else {
	// Silence GCC warning.
	num_e = 0.0;
    }

    return RangeProcessor::operator()(
	    b.empty() ? b : Xapian::sortable_serialise(num_b),
	    e.empty() ? e : Xapian::sortable_serialise(num_e));

not_our_range:
    return Xapian::Query(Xapian::Query::OP_INVALID);
}

<<<<<<< HEAD
static const int size_map[26] = {
    0,
    1, // B
    0, 0, 0, 0,
    1024 * 1024 * 1024, // G
    0, 0, 0,
    1024, // K
    0,
    1024 * 1024, // M
    0, 0, 0, 0, 0, 0, 0, 0, 0, 0, 0, 0, 0
};

static int
get_bytes(char ch)
{
	// It takes character as input and return number of bytes 
	// B - 1 byte
	// K - 1024 bytes
	// M - 1024*1024 bytes
	// G - 1024*1024*1024 bytes
	if (ch >= 'A' && ch <= 'Z' && size_map[ch - 'A'] > 0) {
    return size_map[ch - 'A'];
	}
}

Xapian::Query
FileSizeRangeProcessor::operator()(const string& b, const string& e)
{
=======
Xapian::Query
FileSizeRangeProcessor::operator()(const string& b, const string& e){
>>>>>>> a9448cc3
	// Here b and e will be like "100K" and "1M"
	double size_b, size_e;
	string unit_b, unit_e;
	string temp_b = b, temp_e = e;
<<<<<<< HEAD
=======
	map<string,int> size_map;
	size_map["B"] = 1;
	size_map["K"] = size_map["B"]*1024;
	size_map["M"] = size_map["K"]*1024;
	size_map["G"] = size_map["M"]*1024;
>>>>>>> a9448cc3

	if (!b.empty()){
		errno = 0;
		char b_back = b.back();
<<<<<<< HEAD
		if (b_back =='B' || b_back =='K' || b_back =='M' || b_back =='G'){
=======
		if (b_back=='B' || b_back=='K' || b_back=='M' || b_back=='G'){
>>>>>>> a9448cc3
			// If suffix of b is 'B','K','M','G'
			unit_b = b_back;
			temp_b.pop_back();
		}else if(!isdigit(b_back)){
			// If it is neither digit nor any of above character, then it is invalid
<<<<<<< HEAD
			goto not_our_range;
=======
        	goto not_our_range;
>>>>>>> a9448cc3
		}
		const char * startptr = temp_b.c_str();
		char * endptr;
		size_b = strtod(startptr, &endptr);
		if (endptr != startptr + temp_b.size() || errno) {
	    	// Invalid characters in string || overflow or underflow.
<<<<<<< HEAD
			goto not_our_range;
=======
	    	goto not_our_range;
>>>>>>> a9448cc3
		}
	}else{
		size_b = 0.0;
	}

	if (!e.empty()){
		errno = 0;
		char e_back = e.back();
<<<<<<< HEAD
		if (e_back =='B' || e_back =='K' || e_back =='M' || e_back =='G'){
=======
		if (e_back=='B' || e_back=='K' || e_back=='M' || e_back=='G'){
>>>>>>> a9448cc3
			// If suffix of b is 'B','K','M','G'
			unit_e = e_back;
			temp_e.pop_back();
		}else if(!isdigit(e_back)){
			// If it is neither digit nor any of above character, then it is invalid 
		    goto not_our_range;
		}
		const char * startptr = temp_e.c_str();
		char * endptr;
		size_e = strtod(startptr, &endptr);
		if (endptr != startptr + temp_e.size() || errno) {
	    	// Invalid characters in string || overflow or underflow.
<<<<<<< HEAD
			goto not_our_range;
=======
	    	goto not_our_range;
>>>>>>> a9448cc3
		}
	}else{
		size_e = 0.0;
	}
	if (unit_e.empty()){
		// 1M..5 is not valid. So, if e does not have unit, then invalid 
		goto not_our_range;
	}
	if (unit_b.empty()){
		unit_b = unit_e;
	}
<<<<<<< HEAD
	size_b = size_b * get_bytes(unit_b);
	size_e = size_e * get_bytes(unit_e);

=======
	size_b = size_b * size_map[unit_b];
	size_e = size_e * size_map[unit_e];
>>>>>>> a9448cc3
	return RangeProcessor::operator()(
	    b.empty() ? b : Xapian::sortable_serialise(size_b),
	    e.empty() ? e : Xapian::sortable_serialise(size_e));

<<<<<<< HEAD
=======

>>>>>>> a9448cc3
not_our_range:
    return Xapian::Query(Xapian::Query::OP_INVALID);
}

<<<<<<< HEAD
=======

>>>>>>> a9448cc3
}<|MERGE_RESOLUTION|>--- conflicted
+++ resolved
@@ -440,7 +440,6 @@
     return Xapian::Query(Xapian::Query::OP_INVALID);
 }
 
-<<<<<<< HEAD
 static const int size_map[26] = {
     0,
     1, // B
@@ -467,54 +466,29 @@
 }
 
 Xapian::Query
-FileSizeRangeProcessor::operator()(const string& b, const string& e)
-{
-=======
-Xapian::Query
 FileSizeRangeProcessor::operator()(const string& b, const string& e){
->>>>>>> a9448cc3
 	// Here b and e will be like "100K" and "1M"
 	double size_b, size_e;
 	string unit_b, unit_e;
 	string temp_b = b, temp_e = e;
-<<<<<<< HEAD
-=======
-	map<string,int> size_map;
-	size_map["B"] = 1;
-	size_map["K"] = size_map["B"]*1024;
-	size_map["M"] = size_map["K"]*1024;
-	size_map["G"] = size_map["M"]*1024;
->>>>>>> a9448cc3
 
 	if (!b.empty()){
 		errno = 0;
 		char b_back = b.back();
-<<<<<<< HEAD
 		if (b_back =='B' || b_back =='K' || b_back =='M' || b_back =='G'){
-=======
-		if (b_back=='B' || b_back=='K' || b_back=='M' || b_back=='G'){
->>>>>>> a9448cc3
 			// If suffix of b is 'B','K','M','G'
 			unit_b = b_back;
 			temp_b.pop_back();
 		}else if(!isdigit(b_back)){
 			// If it is neither digit nor any of above character, then it is invalid
-<<<<<<< HEAD
 			goto not_our_range;
-=======
-        	goto not_our_range;
->>>>>>> a9448cc3
 		}
 		const char * startptr = temp_b.c_str();
 		char * endptr;
 		size_b = strtod(startptr, &endptr);
 		if (endptr != startptr + temp_b.size() || errno) {
 	    	// Invalid characters in string || overflow or underflow.
-<<<<<<< HEAD
 			goto not_our_range;
-=======
-	    	goto not_our_range;
->>>>>>> a9448cc3
 		}
 	}else{
 		size_b = 0.0;
@@ -523,11 +497,7 @@
 	if (!e.empty()){
 		errno = 0;
 		char e_back = e.back();
-<<<<<<< HEAD
 		if (e_back =='B' || e_back =='K' || e_back =='M' || e_back =='G'){
-=======
-		if (e_back=='B' || e_back=='K' || e_back=='M' || e_back=='G'){
->>>>>>> a9448cc3
 			// If suffix of b is 'B','K','M','G'
 			unit_e = e_back;
 			temp_e.pop_back();
@@ -540,11 +510,7 @@
 		size_e = strtod(startptr, &endptr);
 		if (endptr != startptr + temp_e.size() || errno) {
 	    	// Invalid characters in string || overflow or underflow.
-<<<<<<< HEAD
 			goto not_our_range;
-=======
-	    	goto not_our_range;
->>>>>>> a9448cc3
 		}
 	}else{
 		size_e = 0.0;
@@ -556,28 +522,16 @@
 	if (unit_b.empty()){
 		unit_b = unit_e;
 	}
-<<<<<<< HEAD
+
 	size_b = size_b * get_bytes(unit_b);
 	size_e = size_e * get_bytes(unit_e);
 
-=======
-	size_b = size_b * size_map[unit_b];
-	size_e = size_e * size_map[unit_e];
->>>>>>> a9448cc3
 	return RangeProcessor::operator()(
 	    b.empty() ? b : Xapian::sortable_serialise(size_b),
 	    e.empty() ? e : Xapian::sortable_serialise(size_e));
 
-<<<<<<< HEAD
-=======
-
->>>>>>> a9448cc3
 not_our_range:
     return Xapian::Query(Xapian::Query::OP_INVALID);
 }
 
-<<<<<<< HEAD
-=======
-
->>>>>>> a9448cc3
 }
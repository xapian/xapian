/** @file queryinternal.cc
 * @brief Xapian::Query internals
 */
/* Copyright (C) 2007,2008,2009,2010,2011,2012,2013,2014,2015,2016,2017,2018,2019 Olly Betts
 * Copyright (C) 2008,2009 Lemur Consulting Ltd
 *
 * This program is free software; you can redistribute it and/or
 * modify it under the terms of the GNU General Public License as
 * published by the Free Software Foundation; either version 2 of the
 * License, or (at your option) any later version.
 *
 * This program is distributed in the hope that it will be useful,
 * but WITHOUT ANY WARRANTY; without even the implied warranty of
 * MERCHANTABILITY or FITNESS FOR A PARTICULAR PURPOSE.  See the
 * GNU General Public License for more details.
 *
 * You should have received a copy of the GNU General Public License
 * along with this program; if not, write to the Free Software
 * Foundation, Inc., 51 Franklin St, Fifth Floor, Boston, MA  02110-1301 USA
 */

#include <config.h>

#include "queryinternal.h"

#include "xapian/error.h"
#include "xapian/postingsource.h"
#include "xapian/query.h"
#include "xapian/unicode.h"

#include "api/editdistance.h"
#include "backends/postlist.h"
#include "heap.h"
#include "matcher/andmaybepostlist.h"
#include "matcher/andnotpostlist.h"
#include "matcher/boolorpostlist.h"
#include "matcher/exactphrasepostlist.h"
#include "matcher/externalpostlist.h"
#include "matcher/maxpostlist.h"
#include "matcher/multiandpostlist.h"
#include "matcher/multixorpostlist.h"
#include "matcher/nearpostlist.h"
#include "matcher/orpospostlist.h"
#include "matcher/orpostlist.h"
#include "matcher/phrasepostlist.h"
#include "matcher/queryoptimiser.h"
#include "matcher/valuerangepostlist.h"
#include "matcher/valuegepostlist.h"
#include "matcher/valuegtpostlist.h"
#include "matcher/valueltpostlist.h"
#include "pack.h"
#include "serialise-double.h"
#include "stringutils.h"
#include "termlist.h"

#include "debuglog.h"
#include "omassert.h"
#include "str.h"
#include "stringutils.h"
#include "unicode/description_append.h"

#include <algorithm>
#include <functional>
#include <list>
#include <memory>
#include <string>
#include <unordered_set>
#include <vector>

using namespace std;

static constexpr unsigned MAX_UTF_8_CHARACTER_LENGTH = 4;

using Xapian::Internal::AndContext;
using Xapian::Internal::OrContext;
using Xapian::Internal::BoolOrContext;
using Xapian::Internal::XorContext;

namespace Xapian {

namespace Internal {

struct PostListAndTermFreq {
    PostList* pl;
    Xapian::doccount tf = 0;

    PostListAndTermFreq() : pl(nullptr) {}

    explicit
    PostListAndTermFreq(PostList* pl_) : pl(pl_) {}
};

/** Class providing an operator which sorts postlists to select max or terms.
 *  This returns true if a has a (strictly) greater termweight than b.
 *
 *  Using this comparator will tend to result in multiple calls to
 *  recalc_maxweight() for each of the subqueries (we use it with nth_element
 *  which should be O(n)) - perhaps it'd be better to call recalc_maxweight()
 *  once and then sort on that.
 */
struct CmpMaxOrTerms {
    /** Return true if and only if a has a strictly greater termweight than b. */
    bool operator()(const PostListAndTermFreq& elt_a,
		    const PostListAndTermFreq& elt_b) {
	PostList* a = elt_a.pl;
	PostList* b = elt_b.pl;
#if (defined(__i386__) && !defined(__SSE_MATH__)) || \
    defined(__mc68000__) || defined(__mc68010__) || \
    defined(__mc68020__) || defined(__mc68030__)
	// On some architectures, most common of which is x86, floating point
	// values are calculated and stored in registers with excess precision.
	// If the two recalc_maxweight() calls below return identical values in a
	// register, the excess precision may be dropped for one of them but
	// not the other (e.g. because the compiler saves the first calculated
	// weight to memory while calculating the second, then reloads it to
	// compare).  This leads to both a > b and b > a being true, which
	// violates the antisymmetry property of the strict weak ordering
	// required by nth_element().  This can have serious consequences (e.g.
	// segfaults).
	//
	// Note that m68k only has excess precision in earlier models - 68040
	// and later are OK:
	// https://gcc.gnu.org/ml/gcc-patches/2008-11/msg00105.html
	//
	// To avoid this, we store each result in a volatile double prior to
	// comparing them.  This means that the result of this test should
	// match that on other architectures with the same double format (which
	// is desirable), and actually has less overhead than rounding both
	// results to float (which is another approach which works).
	volatile double a_max_wt = a->recalc_maxweight();
	volatile double b_max_wt = b->recalc_maxweight();
	return a_max_wt > b_max_wt;
#else
	return a->recalc_maxweight() > b->recalc_maxweight();
#endif
    }
};

/// Comparison functor which orders by descending termfreq.
struct ComparePostListTermFreqAscending {
    /// Order PostListAndTermFreq by descending tf.
    bool operator()(const PostListAndTermFreq& a,
		    const PostListAndTermFreq& b) const {
	return a.tf > b.tf;
    }

    /// Order PostList* by descending get_termfreq_est().
    bool operator()(const PostList* a,
		    const PostList* b) const {
	return a->get_termfreq_est() > b->get_termfreq_est();
    }
};

template<typename T>
class Context {
    /** Helper for initialisation when T = PostList*.
     *
     *  No initialisation is needed for this case.
     */
    void init_tf_(vector<PostList*>&) { }

    /** Helper for initialisation when T = PostListAndTermFreq. */
    void init_tf_(vector<PostListAndTermFreq>&) {
	if (pls.empty() || pls.front().tf != 0) return;
	for (auto&& elt : pls) {
	    elt.tf = elt.pl->get_termfreq_est();
	}
    }

  protected:
    QueryOptimiser* qopt;

    vector<T> pls;

    /** Helper for initialisation.
     *
     *  Use with BoolOrContext and OrContext.
     */
    void init_tf() { init_tf_(pls); }

    /** Helper for dereferencing when T = PostList*. */
    PostList* as_postlist(PostList* pl) { return pl; }

    /** Helper for dereferencing when T = PostListAndTermFreq. */
    PostList* as_postlist(const PostListAndTermFreq& x) { return x.pl; }

  public:
    Context(QueryOptimiser* qopt_, size_t reserve) : qopt(qopt_) {
	pls.reserve(reserve);
    }

    ~Context() {
	shrink(0);
    }

    void add_postlist(PostList * pl) {
	if (pl)
	    pls.emplace_back(pl);
    }

    bool empty() const {
	return pls.empty();
    }

    size_t size() const {
	return pls.size();
    }

    void shrink(size_t new_size) {
	AssertRel(new_size, <=, pls.size());
	if (new_size >= pls.size())
	    return;

	for (auto&& i = pls.begin() + new_size; i != pls.end(); ++i) {
	    qopt->destroy_postlist(as_postlist(*i));
	}
	pls.resize(new_size);
    }

    /** Expand a wildcard query.
     *
     *  Used with BoolOrContext and OrContext.
     */
    void expand_wildcard(const QueryWildcard* query, double factor);

    /** Expand an edit distance query.
     *
     *  Used with BoolOrContext and OrContext.
     */
    void expand_edit_distance(const QueryEditDistance* query, double factor);
};

template<typename T>
inline void
Context<T>::expand_wildcard(const QueryWildcard* query,
			    double factor)
{
    unique_ptr<TermList> t(qopt->db.open_allterms(query->get_fixed_prefix()));
    bool skip_ucase = query->get_fixed_prefix().empty();
    auto max_type = query->get_max_type();
    Xapian::termcount expansions_left = query->get_max_expansion();
    // If there's no expansion limit, set expansions_left to the maximum
    // value Xapian::termcount can hold.
    if (expansions_left == 0)
	--expansions_left;
    while (true) {
	t->next();
done_skip_to:
	if (t->at_end())
	    break;

	const string & term = t->get_termname();
	if (skip_ucase && term[0] >= 'A') {
	    // If there's a leading wildcard then skip terms that start
	    // with A-Z, as we don't want the expansion to include prefixed
	    // terms.
	    //
	    // This assumes things about the structure of terms which the
	    // Query class otherwise doesn't need to care about, but it
	    // seems hard to avoid here.
	    skip_ucase = false;
	    if (term[0] <= 'Z') {
		static_assert('Z' + 1 == '[', "'Z' + 1 == '['");
		t->skip_to("[");
		goto done_skip_to;
	    }
	}

	if (!query->test_prefix_known(term)) continue;

	if (max_type < Xapian::Query::WILDCARD_LIMIT_MOST_FREQUENT) {
	    if (expansions_left-- == 0) {
		if (max_type == Xapian::Query::WILDCARD_LIMIT_FIRST)
		    break;
		string msg("Wildcard ");
		msg += query->get_pattern();
		if (query->get_just_flags() == 0)
		    msg += '*';
		msg += " expands to more than ";
		msg += str(query->get_max_expansion());
		msg += " terms";
		throw Xapian::WildcardError(msg);
	    }
	}

	add_postlist(qopt->open_lazy_post_list(term, 1, factor));
    }

    if (max_type == Xapian::Query::WILDCARD_LIMIT_MOST_FREQUENT) {
	// FIXME: open_lazy_post_list() results in the term getting registered
	// for stats, so we still incur an avoidable cost from the full
	// expansion size of the wildcard, which is most likely to be visible
	// with the remote backend.  Perhaps we should split creating the lazy
	// postlist from registering the term for stats.
	auto set_size = query->get_max_expansion();
	if (size() > set_size) {
	    init_tf();
	    auto begin = pls.begin();
	    nth_element(begin, begin + set_size - 1, pls.end(),
			ComparePostListTermFreqAscending());
	    shrink(set_size);
	}
    }
}

template<typename T>
inline void
Context<T>::expand_edit_distance(const QueryEditDistance* query,
				 double factor)
{
    string pfx(query->get_pattern(), 0, query->get_fixed_prefix_len());
    unique_ptr<TermList> t(qopt->db.open_allterms(pfx));
    bool skip_ucase = pfx.empty();
    auto max_type = query->get_max_type();
    Xapian::termcount expansions_left = query->get_max_expansion();
    // If there's no expansion limit, set expansions_left to the maximum
    // value Xapian::termcount can hold.
    if (expansions_left == 0)
	--expansions_left;
    while (true) {
	t->next();
done_skip_to:
	if (t->at_end())
	    break;

	const string& term = t->get_termname();
	if (!startswith(term, pfx))
	    break;
	if (skip_ucase && term[0] >= 'A') {
	    // Skip terms that start with A-Z, as we don't want the expansion
	    // to include prefixed terms.
	    //
	    // This assumes things about the structure of terms which the
	    // Query class otherwise doesn't need to care about, but it
	    // seems hard to avoid here.
	    skip_ucase = false;
	    if (term[0] <= 'Z') {
		static_assert('Z' + 1 == '[', "'Z' + 1 == '['");
		t->skip_to("[");
		goto done_skip_to;
	    }
	}

	if (!query->test(term)) continue;

	if (max_type < Xapian::Query::WILDCARD_LIMIT_MOST_FREQUENT) {
	    if (expansions_left-- == 0) {
		if (max_type == Xapian::Query::WILDCARD_LIMIT_FIRST)
		    break;
		string msg("Edit distance ");
		msg += query->get_pattern();
		msg += '~';
		msg += str(query->get_threshold());
		msg += " expands to more than ";
		msg += str(query->get_max_expansion());
		msg += " terms";
		throw Xapian::WildcardError(msg);
	    }
	}

	add_postlist(qopt->open_lazy_post_list(term, 1, factor));
    }

    if (max_type == Xapian::Query::WILDCARD_LIMIT_MOST_FREQUENT) {
	// FIXME: open_lazy_post_list() results in the term getting registered
	// for stats, so we still incur an avoidable cost from the full
	// expansion size of the wildcard, which is most likely to be visible
	// with the remote backend.  Perhaps we should split creating the lazy
	// postlist from registering the term for stats.
	auto set_size = query->get_max_expansion();
	if (size() > set_size) {
	    init_tf();
	    auto begin = pls.begin();
	    nth_element(begin, begin + set_size - 1, pls.end(),
			ComparePostListTermFreqAscending());
	    shrink(set_size);
	}
    }
}

class BoolOrContext : public Context<PostList*> {
  public:
    BoolOrContext(QueryOptimiser* qopt_, size_t reserve)
	: Context(qopt_, reserve) { }

    PostList * postlist();
};

PostList *
BoolOrContext::postlist()
{
    PostList* pl;
    switch (pls.size()) {
	case 0:
	    pl = NULL;
	    break;
	case 1:
	    pl = pls[0];
	    break;
	default:
	    pl = new BoolOrPostList(pls.begin(), pls.end(), qopt->db_size);
    }

    // Empty pls so our destructor doesn't delete them all!
    pls.clear();
    return pl;
}

class OrContext : public Context<PostListAndTermFreq> {
  public:
    OrContext(QueryOptimiser* qopt_, size_t reserve)
	: Context(qopt_, reserve) { }

    /// Select the best set_size postlists from the last out_of added.
    void select_elite_set(size_t set_size, size_t out_of);

    PostList * postlist();
    PostList * postlist_max();
};

void
OrContext::select_elite_set(size_t set_size, size_t out_of)
{
    auto begin = pls.begin() + pls.size() - out_of;
    nth_element(begin, begin + set_size - 1, pls.end(), CmpMaxOrTerms());
    shrink(pls.size() - out_of + set_size);
}

PostList *
OrContext::postlist()
{
    switch (pls.size()) {
	case 0:
	    return NULL;
	case 1: {
	    PostList* pl = pls[0].pl;
	    pls.clear();
	    return pl;
	}
    }

    // Make postlists into a heap so that the postlist with the greatest term
    // frequency is at the top of the heap.
    init_tf();
    Heap::make(pls.begin(), pls.end(), ComparePostListTermFreqAscending());

    // Now build a tree of binary OrPostList objects.
    //
    // The algorithm used to build the tree is like that used to build an
    // optimal Huffman coding tree.  If we called next() repeatedly, this
    // arrangement would minimise the number of method calls.  Generally we
    // don't actually do that, but this arrangement is still likely to be a
    // good one, and it does minimise the work in the worst case.
    while (true) {
	// We build the tree such that at each branch:
	//
	//   l.get_termfreq_est() >= r.get_termfreq_est()
	//
	// We do this so that the OrPostList class can be optimised assuming
	// that this is the case.
	PostList * r = pls.front().pl;
	auto tf = pls.front().tf;
	Heap::pop(pls.begin(), pls.end(), ComparePostListTermFreqAscending());
	pls.pop_back();
	PostList * pl;
	pl = new OrPostList(pls.front().pl, r, qopt->matcher, qopt->db_size);

	if (pls.size() == 1) {
	    pls.clear();
	    return pl;
	}

	pls[0].pl = pl;
	pls[0].tf += tf;
	Heap::replace(pls.begin(), pls.end(),
		      ComparePostListTermFreqAscending());
    }
}

PostList *
OrContext::postlist_max()
{
    switch (pls.size()) {
	case 0:
	    return NULL;
	case 1: {
	    PostList* pl = pls[0].pl;
	    pls.clear();
	    return pl;
	}
    }

    // Sort the postlists so that the postlist with the greatest term frequency
    // is first.
    init_tf();
    sort(pls.begin(), pls.end(), ComparePostListTermFreqAscending());

    PostList * pl;
    pl = new MaxPostList(pls.begin(), pls.end(), qopt->matcher, qopt->db_size);

    pls.clear();
    return pl;
}

class XorContext : public Context<PostList*> {
  public:
    XorContext(QueryOptimiser* qopt_, size_t reserve)
	: Context(qopt_, reserve) { }

    PostList * postlist();
};

PostList *
XorContext::postlist()
{
    if (pls.empty())
	return NULL;

    Xapian::doccount db_size = qopt->db_size;
    PostList * pl;
    pl = new MultiXorPostList(pls.begin(), pls.end(), qopt->matcher, db_size);

    // Empty pls so our destructor doesn't delete them all!
    pls.clear();
    return pl;
}

class AndContext : public Context<PostList*> {
    class PosFilter {
	Xapian::Query::op op_;

	/// Start and end indices for the PostLists this positional filter uses.
	size_t begin, end;

	Xapian::termcount window;

      public:
	PosFilter(Xapian::Query::op op__, size_t begin_, size_t end_,
		  Xapian::termcount window_)
	    : op_(op__), begin(begin_), end(end_), window(window_) { }

	PostList * postlist(PostList* pl,
			    const vector<PostList*>& pls,
			    PostListTree* pltree) const;
    };

    list<PosFilter> pos_filters;

    unique_ptr<BoolOrContext> not_ctx;

    unique_ptr<OrContext> maybe_ctx;

    /** True if this AndContext has seen a no-op MatchAll.
     *
     *  If it has and it ends up empty then the resulting postlist should be
     *  MatchAll not MatchNothing.
     */
    bool match_all = false;

  public:
    AndContext(QueryOptimiser* qopt_, size_t reserve)
	: Context(qopt_, reserve) { }

    bool add_postlist(PostList* pl) {
	if (!pl) {
	    shrink(0);
	    match_all = false;
	    return false;
	}
	pls.emplace_back(pl);
	return true;
    }

    void set_match_all() { match_all = true; }

    void add_pos_filter(Query::op op_,
			size_t n_subqs,
			Xapian::termcount window);

    BoolOrContext& get_not_ctx(size_t reserve) {
	if (!not_ctx) {
	    not_ctx.reset(new BoolOrContext(qopt, reserve));
	}
	return *not_ctx;
    }

    OrContext& get_maybe_ctx(size_t reserve) {
	if (!maybe_ctx) {
	    maybe_ctx.reset(new OrContext(qopt, reserve));
	}
	return *maybe_ctx;
    }

    PostList * postlist();
};

PostList *
AndContext::PosFilter::postlist(PostList* pl,
				const vector<PostList*>& pls,
				PostListTree* pltree) const
try {
    vector<PostList *>::const_iterator terms_begin = pls.begin() + begin;
    vector<PostList *>::const_iterator terms_end = pls.begin() + end;

    if (op_ == Xapian::Query::OP_NEAR) {
	pl = new NearPostList(pl, window, terms_begin, terms_end, pltree);
    } else if (window == end - begin) {
	AssertEq(op_, Xapian::Query::OP_PHRASE);
	pl = new ExactPhrasePostList(pl, terms_begin, terms_end, pltree);
    } else {
	AssertEq(op_, Xapian::Query::OP_PHRASE);
	pl = new PhrasePostList(pl, window, terms_begin, terms_end, pltree);
    }
    return pl;
} catch (...) {
    delete pl;
    throw;
}

void
AndContext::add_pos_filter(Query::op op_,
			   size_t n_subqs,
			   Xapian::termcount window)
{
    Assert(n_subqs > 1);
    size_t end = pls.size();
    size_t begin = end - n_subqs;
    pos_filters.push_back(PosFilter(op_, begin, end, window));
}

PostList *
AndContext::postlist()
{
    if (pls.empty()) {
	if (match_all) {
	    return qopt->open_post_list(string(), 0, 0.0);
	}
	return NULL;
    }

    auto matcher = qopt->matcher;
    auto db_size = qopt->db_size;

    unique_ptr<PostList> pl;
    if (pls.size() == 1) {
	pl.reset(pls[0]);
    } else {
	pl.reset(new MultiAndPostList(pls.begin(), pls.end(),
				      matcher, db_size));
    }

    if (not_ctx && !not_ctx->empty()) {
	PostList* rhs = not_ctx->postlist();
	pl.reset(new AndNotPostList(pl.release(), rhs, matcher, db_size));
	not_ctx.reset();
    }

    // Sort the positional filters to try to apply them in an efficient order.
    // FIXME: We need to figure out what that is!  Try applying lowest cf/tf
    // first?

    // Apply any positional filters.
    list<PosFilter>::const_iterator i;
    for (i = pos_filters.begin(); i != pos_filters.end(); ++i) {
	const PosFilter & filter = *i;
	pl.reset(filter.postlist(pl.release(), pls, matcher));
    }

    // Empty pls so our destructor doesn't delete them all!
    pls.clear();

    if (maybe_ctx && !maybe_ctx->empty()) {
	PostList* rhs = maybe_ctx->postlist();
	pl.reset(new AndMaybePostList(pl.release(), rhs, matcher, db_size));
	maybe_ctx.reset();
    }

    return pl.release();
}

}

Query::Internal::~Internal() { }

size_t
Query::Internal::get_num_subqueries() const noexcept
{
    return 0;
}

const Query
Query::Internal::get_subquery(size_t) const
{
    throw Xapian::InvalidArgumentError("get_subquery() not meaningful for this Query object");
}

Xapian::termcount
Query::Internal::get_wqf() const
{
    throw Xapian::InvalidArgumentError("get_wqf() not meaningful for this Query object");
}

Xapian::termpos
Query::Internal::get_pos() const
{
    throw Xapian::InvalidArgumentError("get_pos() not meaningful for this Query object");
}

void
Query::Internal::gather_terms(void *) const
{
}

Xapian::termcount
Query::Internal::get_length() const noexcept
{
    return 0;
}

Query::Internal *
Query::Internal::unserialise(const char ** p, const char * end,
			     const Registry & reg)
{
    if (*p == end)
	return NULL;
    unsigned char ch = *(*p)++;
    switch (ch >> 5) {
	case 4: case 5: case 6: case 7: {
	    // Multi-way branch
	    //
	    // 1ccccnnn where:
	    //   nnn -> n_subqs (0 means encoded value follows)
	    //   cccc -> code (which OP_XXX)
	    size_t n_subqs = ch & 0x07;
	    if (n_subqs == 0) {
		if (!unpack_uint(p, end, &n_subqs)) {
		    unpack_throw_serialisation_error(*p);
		}
		n_subqs += 8;
	    }
	    unsigned char code = (ch >> 3) & 0x0f;
	    Xapian::termcount parameter = 0;
	    if (code >= 13) {
		if (!unpack_uint(p, end, &parameter)) {
		    unpack_throw_serialisation_error(*p);
		}
	    }
	    Xapian::Internal::QueryBranch * result;
	    switch (code) {
		case 0: // OP_AND
		    result = new Xapian::Internal::QueryAnd(n_subqs);
		    break;
		case 1: // OP_OR
		    result = new Xapian::Internal::QueryOr(n_subqs);
		    break;
		case 2: // OP_AND_NOT
		    result = new Xapian::Internal::QueryAndNot(n_subqs);
		    break;
		case 3: // OP_XOR
		    result = new Xapian::Internal::QueryXor(n_subqs);
		    break;
		case 4: // OP_AND_MAYBE
		    result = new Xapian::Internal::QueryAndMaybe(n_subqs);
		    break;
		case 5: // OP_FILTER
		    result = new Xapian::Internal::QueryFilter(n_subqs);
		    break;
		case 6: // OP_SYNONYM
		    result = new Xapian::Internal::QuerySynonym(n_subqs);
		    break;
		case 7: // OP_MAX
		    result = new Xapian::Internal::QueryMax(n_subqs);
		    break;
		case 13: // OP_ELITE_SET
		    result = new Xapian::Internal::QueryEliteSet(n_subqs,
								 parameter);
		    break;
		case 14: // OP_NEAR
		    result = new Xapian::Internal::QueryNear(n_subqs,
							     parameter);
		    break;
		case 15: // OP_PHRASE
		    result = new Xapian::Internal::QueryPhrase(n_subqs,
							       parameter);
		    break;
		default:
		    // 8 to 12 are currently unused.
		    throw SerialisationError(
			    "Unknown multi-way branch Query operator");
	    }
	    do {
		result->add_subquery(Xapian::Query(unserialise(p, end, reg)));
	    } while (--n_subqs);
	    result->done();
	    return result;
	}
	case 2: case 3: { // Term
	    // Term
	    //
	    // 01ccLLLL where:
	    //   LLLL -> length (0 means encoded value follows)
	    //   cc -> code:
	    //     0: wqf = 0; pos = 0
	    //     1: wqf = 1; pos = 0
	    //     2: wqf = 1; pos -> encoded value follows
	    //     3: wqf -> encoded value follows;
	    //	   pos -> encoded value follows
	    size_t len = ch & 0x0f;
	    if (len == 0) {
		if (!unpack_uint(p, end, &len)) {
		    unpack_throw_serialisation_error(*p);
		}
		len += 16;
	    }
	    if (size_t(end - *p) < len)
		throw SerialisationError("Not enough data");
	    string term(*p, len);
	    *p += len;

	    int code = ((ch >> 4) & 0x03);

	    Xapian::termcount wqf = static_cast<Xapian::termcount>(code > 0);
	    if (code == 3) {
		if (!unpack_uint(p, end, &wqf)) {
		    unpack_throw_serialisation_error(*p);
		}
	    }

	    Xapian::termpos pos = 0;
	    if (code >= 2) {
		if (!unpack_uint(p, end, &pos)) {
		    unpack_throw_serialisation_error(*p);
		}
	    }

	    return new Xapian::Internal::QueryTerm(term, wqf, pos);
	}
	case 1: {
	    // OP_VALUE_RANGE or OP_VALUE_GE or OP_VALUE_LE
	    //
	    // 001tssss where:
	    //   ssss -> slot number (15 means encoded value follows)
	    //   t -> op:
	    //     0: OP_VALUE_RANGE (or OP_VALUE_LE if begin empty)
	    //     1: OP_VALUE_GE
	    Xapian::valueno slot = ch & 15;
	    if (slot == 15) {
		if (!unpack_uint(p, end, &slot)) {
		    unpack_throw_serialisation_error(*p);
		}
		slot += 15;
	    }
	    string begin;
	    if (!unpack_string(p, end, begin)) {
		unpack_throw_serialisation_error(*p);
	    }
	    if (ch & 0x10) {
		// OP_VALUE_GE
		return new Xapian::Internal::QueryValueGE(slot, begin);
	    }

	    // OP_VALUE_RANGE
	    string end_;
	    if (!unpack_string(p, end, end_)) {
		unpack_throw_serialisation_error(*p);
	    }
	    if (begin.empty()) // FIXME: is this right?
		return new Xapian::Internal::QueryValueLE(slot, end_);
	    return new Xapian::Internal::QueryValueRange(slot, begin, end_);
	}
	case 0: {
	    switch (ch >> 4) {
	    case 1: {
		// 0001oxxx where:
		// o is the operation: LT or GT
		// xxx is the slot number
		Xapian::valueno slot = ch & 7;
		if (slot == 7) {
		    if (!unpack_uint(p, end, &slot)) {
			unpack_throw_serialisation_error(*p);
		}
		slot += 7;
		}
		string begin;
		if (!unpack_string(p, end, begin)) {
		    unpack_throw_serialisation_error(*p);
		}
		switch (ch >> 3)
		{
		case 2: {
		    // 00010xxx for OP_VALUE_LT
		    return new Xapian::Internal::QueryValueGT(slot,
							      begin);
		}
		case 3: {
		    // 00011xxx for OP_VALUE_GT
		    string end_;
		    if (!unpack_string(p, end, end_)) {
			unpack_throw_serialisation_error(*p);
		    }
		return new Xapian::Internal::QueryValueLT(slot, end_);
		}
		}
		break;
	    }

	    case 0: {
		// Other operators
		//
		//   0000tttt where:
		//     tttt -> encodes which OP_XXX
		switch (ch & 0x0f) {
		    case 0x00: // OP_INVALID
			return new Xapian::Internal::QueryInvalid();
		    case 0x0a: { // Edit distance
			Xapian::termcount max_expansion;
			if (!unpack_uint(p, end, &max_expansion) ||
						 end - *p < 2) {
			throw SerialisationError("not enough data");
			}
			int flags =
				static_cast<unsigned char>(*(*p)++);
			op combiner = static_cast<op>(*(*p)++);
			unsigned edit_distance;
			size_t fixed_prefix_len;
			string pattern;
			if (!unpack_uint(p, end,
					 &edit_distance) ||
				!unpack_uint(p, end,
					 &fixed_prefix_len) ||
				!unpack_string(p, end,
						pattern)) {
			    throw SerialisationError(
						"not enough data");
			}
			using Xapian::Internal::QueryEditDistance;
			return new QueryEditDistance(pattern,
						     max_expansion,
						     flags,
						     combiner,
						     edit_distance,
						     fixed_prefix_len);
		    }
		    case 0x0b: { // Wildcard
			Xapian::termcount max_expansion;
			if (!unpack_uint(p, end,
					 &max_expansion) ||
					 end - *p < 2) {
				throw SerialisationError(
						"not enough data");
			}
			int flags =
				static_cast<unsigned char>(*(*p)++);
			op combiner = static_cast<op>(*(*p)++);
			string pattern;
			if (!unpack_string(p, end, pattern)) {
			throw SerialisationError("not enough data");
			}
			return new Xapian::Internal::QueryWildcard(
					pattern,
					max_expansion,
					flags,
					combiner);
		    }
		    case 0x0c: { // PostingSource
			string name;
			if (!unpack_string(p, end, name)) {
			    throw SerialisationError("not enough data");
			}

			const PostingSource* reg_source =
					reg.get_posting_source(name);
			if (!reg_source) {
			    string m = "PostingSource ";
			    m += name;
			    m += " not registered";
			    throw SerialisationError(m);
			}

			string serialised_source;
			if (!unpack_string(p, end,
					   serialised_source)) {
				throw SerialisationError(
						"not enough data");
			}
			PostingSource* source =
			    reg_source->unserialise_with_registry(
						serialised_source,
						reg);
			return new Xapian::Internal::QueryPostingSource
						(source->release());
		    }
		    case 0x0d: {
			using Xapian::Internal::QueryScaleWeight;
			double scale_factor = unserialise_double(p,
								 end);
			return new QueryScaleWeight(scale_factor,
			    Query(unserialise(p, end, reg)));
		    }
		    case 0x0e: {
			Xapian::termcount wqf;
			Xapian::termpos pos;
			if (!unpack_uint(p, end, &wqf) ||
			    !unpack_uint(p, end, &pos)) {
				throw SerialisationError(
						"not enough data");
			}
			return new Xapian::Internal::QueryTerm(
						string(), wqf, pos);
		    }
		    case 0x0f:
			return new Xapian::Internal::QueryTerm();
		    default: // Others currently unused.
			break;
			}
	    }
	    }
	    break;
	}
    }

    string msg = "Unknown Query serialisation: ";
    msg += str(ch);
    throw SerialisationError(msg);
}

bool
Query::Internal::postlist_sub_and_like(AndContext& ctx,
				       QueryOptimiser * qopt,
				       double factor) const
{
    return ctx.add_postlist(postlist(qopt, factor));
}

void
Query::Internal::postlist_sub_or_like(OrContext& ctx,
				      QueryOptimiser* qopt,
				      double factor,
				      bool keep_zero_weight) const
{
    Xapian::termcount save_total_subqs = qopt->get_total_subqs();
    unique_ptr<PostList> pl(postlist(qopt, factor));
    if (!keep_zero_weight && pl->recalc_maxweight() == 0.0) {
	// This subquery can't contribute any weight, so can be discarded.
	//
	// Restore the value of total_subqs so that percentages don't get
	// messed up if we increased total_subqs in the call to postlist()
	// above.
	qopt->set_total_subqs(save_total_subqs);
	qopt->destroy_postlist(pl.release());
	return;
    }
    ctx.add_postlist(pl.release());
}

void
Query::Internal::postlist_sub_bool_or_like(BoolOrContext& ctx,
					   QueryOptimiser * qopt) const
{
    ctx.add_postlist(postlist(qopt, 0.0));
}

void
Query::Internal::postlist_sub_xor(XorContext& ctx,
				  QueryOptimiser * qopt,
				  double factor) const
{
    ctx.add_postlist(postlist(qopt, factor));
}

namespace Internal {

Query::op
QueryTerm::get_type() const noexcept
{
    return term.empty() ? Query::LEAF_MATCH_ALL : Query::LEAF_TERM;
}

string
QueryTerm::get_description() const
{
    string desc;
    if (term.empty()) {
	desc = "<alldocuments>";
    } else {
	description_append(desc, term);
    }
    if (wqf != 1) {
	desc += '#';
	desc += str(wqf);
    }
    if (pos) {
	desc += '@';
	desc += str(pos);
    }
    return desc;
}

QueryPostingSource::QueryPostingSource(PostingSource * source_)
    : source(source_)
{
    if (!source_)
	throw Xapian::InvalidArgumentError("source parameter can't be NULL");
    if (source->_refs == 0) {
	// source_ isn't reference counted, so try to clone it.  If clone()
	// isn't implemented, just use the object provided and it's the
	// caller's responsibility to ensure it stays valid while in use.
	PostingSource * cloned_source = source->clone();
	if (cloned_source) source = cloned_source->release();
    }
}

Query::op
QueryPostingSource::get_type() const noexcept
{
    return Query::LEAF_POSTING_SOURCE;
}

string
QueryPostingSource::get_description() const
{
    string desc = "PostingSource(";
    desc += source->get_description();
    desc += ')';
    return desc;
}

QueryScaleWeight::QueryScaleWeight(double factor, const Query & subquery_)
    : scale_factor(factor), subquery(subquery_)
{
    if (rare(scale_factor < 0.0))
	throw Xapian::InvalidArgumentError("OP_SCALE_WEIGHT requires factor >= 0");
}

Query::op
QueryScaleWeight::get_type() const noexcept
{
    return Query::OP_SCALE_WEIGHT;
}

size_t
QueryScaleWeight::get_num_subqueries() const noexcept
{
    return 1;
}

const Query
QueryScaleWeight::get_subquery(size_t) const
{
    return subquery;
}

string
QueryScaleWeight::get_description() const
{
    Assert(subquery.internal.get());
    string desc = str(scale_factor);
    desc += " * ";
    desc += subquery.internal->get_description();
    return desc;
}

PostList*
QueryTerm::postlist(QueryOptimiser * qopt, double factor) const
{
    LOGCALL(QUERY, PostList*, "QueryTerm::postlist", qopt | factor);
    if (factor != 0.0)
	qopt->inc_total_subqs();
    RETURN(qopt->open_post_list(term, wqf, factor));
}

bool
QueryTerm::postlist_sub_and_like(AndContext& ctx,
				 QueryOptimiser* qopt,
				 double factor) const
{
    if (term.empty() && !qopt->need_positions && factor == 0.0) {
	// No-op MatchAll.
	ctx.set_match_all();
	return true;
    }
    return ctx.add_postlist(postlist(qopt, factor));
}

PostList*
QueryPostingSource::postlist(QueryOptimiser * qopt, double factor) const
{
    LOGCALL(QUERY, PostList*, "QueryPostingSource::postlist", qopt | factor);
    Assert(source.get());
    if (factor != 0.0)
	qopt->inc_total_subqs();
    // Casting away const on the Database::Internal here is OK, as we wrap
    // them in a const Xapian::Database so non-const methods can't actually
    // be called on the Database::Internal object.
    const Xapian::Database wrappeddb(
	    const_cast<Xapian::Database::Internal*>(&(qopt->db)));
    RETURN(new ExternalPostList(wrappeddb, source.get(), factor,
				qopt->matcher->get_max_weight_cached_flag_ptr(),
				qopt->shard_index));
}

PostList*
QueryScaleWeight::postlist(QueryOptimiser * qopt, double factor) const
{
    LOGCALL(QUERY, PostList*, "QueryScaleWeight::postlist", qopt | factor);
    RETURN(subquery.internal->postlist(qopt, factor * scale_factor));
}

bool
QueryScaleWeight::postlist_sub_and_like(AndContext& ctx,
					QueryOptimiser* qopt,
					double factor) const
{
    return subquery.internal->postlist_sub_and_like(ctx, qopt,
						    factor * scale_factor);
}

void
QueryTerm::gather_terms(void * void_terms) const
{
    // Skip Xapian::Query::MatchAll (aka Xapian::Query("")).
    if (!term.empty()) {
	vector<pair<Xapian::termpos, string>> &terms =
	    *static_cast<vector<pair<Xapian::termpos, string>>*>(void_terms);
	terms.push_back(make_pair(pos, term));
    }
}

PostList*
QueryValueRange::postlist(QueryOptimiser *qopt, double factor) const
{
    LOGCALL(QUERY, PostList*, "QueryValueRange::postlist", qopt | factor);
    if (factor != 0.0)
	qopt->inc_total_subqs();
    const Xapian::Database::Internal & db = qopt->db;
    const string & lb = db.get_value_lower_bound(slot);
    if (lb.empty()) {
	// This should only happen if there are no values in this slot (which
	// could be because the backend just doesn't support values at all).
	// If there were values in the slot, the backend should have a
	// non-empty lower bound, even if it isn't a tight one.
	AssertEq(db.get_value_freq(slot), 0);
	RETURN(NULL);
    }
    if (end < lb) {
	RETURN(NULL);
    }
    const string & ub = db.get_value_upper_bound(slot);
    if (begin > ub) {
	RETURN(NULL);
    }
    if (end >= ub) {
	// If begin <= lb too, then the range check isn't needed, but we do
	// still need to consider which documents have a value set in this
	// slot.  If this value is set for all documents, we can replace it
	// with the MatchAll postlist, which is especially efficient if
	// there are no gaps in the docids.
	if (begin <= lb && db.get_value_freq(slot) == db.get_doccount()) {
	    RETURN(db.open_post_list(string()));
	}
	RETURN(new ValueGePostList(&db, slot, begin));
    }
    RETURN(new ValueRangePostList(&db, slot, begin, end));
}

void
QueryValueRange::serialise(string & result) const
{
    if (slot < 15) {
	result += static_cast<char>(0x20 | slot);
    } else {
	result += static_cast<char>(0x20 | 15);
	pack_uint(result, slot - 15);
    }
    pack_string(result, begin);
    pack_string(result, end);
}

Query::op
QueryValueRange::get_type() const noexcept
{
    return Query::OP_VALUE_RANGE;
}

string
QueryValueRange::get_description() const
{
    string desc = "VALUE_RANGE ";
    desc += str(slot);
    desc += ' ';
    description_append(desc, begin);
    desc += ' ';
    description_append(desc, end);
    return desc;
}

PostList*
QueryValueLE::postlist(QueryOptimiser *qopt, double factor) const
{
    LOGCALL(QUERY, PostList*, "QueryValueLE::postlist", qopt | factor);
    if (factor != 0.0)
	qopt->inc_total_subqs();
    const Xapian::Database::Internal & db = qopt->db;
    const string & lb = db.get_value_lower_bound(slot);
    if (lb.empty()) {
	// This should only happen if there are no values in this slot (which
	// could be because the backend just doesn't support values at all).
	// If there were values in the slot, the backend should have a
	// non-empty lower bound, even if it isn't a tight one.
	AssertEq(db.get_value_freq(slot), 0);
	RETURN(NULL);
    }
    if (limit < lb) {
	RETURN(NULL);
    }
    if (limit >= db.get_value_upper_bound(slot)) {
	// The range check isn't needed, but we do still need to consider
	// which documents have a value set in this slot.  If this value is
	// set for all documents, we can replace it with the MatchAll
	// postlist, which is especially efficient if there are no gaps in
	// the docids.
	if (db.get_value_freq(slot) == db.get_doccount()) {
	    RETURN(db.open_post_list(string()));
	}
    }
    RETURN(new ValueRangePostList(&db, slot, string(), limit));
}

void
QueryValueLE::serialise(string & result) const
{
    // Encode as a range with an empty start (which only takes a single byte to
    // encode).
    if (slot < 15) {
	result += static_cast<char>(0x20 | slot);
    } else {
	result += static_cast<char>(0x20 | 15);
	pack_uint(result, slot - 15);
    }
    pack_string_empty(result);
    pack_string(result, limit);
}

Query::op
QueryValueLE::get_type() const noexcept
{
    return Query::OP_VALUE_LE;
}

string
QueryValueLE::get_description() const
{
    string desc = "VALUE_LE ";
    desc += str(slot);
    desc += ' ';
    description_append(desc, limit);
    return desc;
}

PostList*
QueryValueLT::postlist(QueryOptimiser* qopt, double factor) const
{
    LOGCALL(QUERY, PostList*, "QueryValueLT::postlist", qopt | factor);
    if (factor != 0.0)
	qopt->inc_total_subqs();
    const Xapian::Database::Internal& db = qopt->db;
    const string& lb = db.get_value_lower_bound(slot);
    if (lb.empty()) {
	// This should only happen if there are no values in this slot (which
	// could be because the backend just doesn't support values at all).
	// If there were values in the slot, the backend should have a
	// non-empty lower bound, even if it isn't a tight one.
	AssertEq(db.get_value_freq(slot), 0);
	RETURN(NULL);
    }
    if (limit < lb) {
	RETURN(NULL);
    }
    if (limit > db.get_value_upper_bound(slot)) {
	// The range check isn't needed, but we do still need to consider
	// which documents have a value set in this slot.  If this value is
	// set for all documents, we can replace it with the MatchAll
	// postlist, which is especially efficient if there are no gaps in
	// the docids.
	if (db.get_value_freq(slot) == db.get_doccount()) {
	    RETURN(db.open_post_list(string()));
	}
    }
    RETURN(new ValueLtPostList(&db, slot, limit));
}
// This is the same as QueryValueLE::serialise,
// not sure if it should be the same
void
QueryValueLT::serialise(string& result) const
{
    // Encode as a range with an empty start (which only takes a single byte to
    // encode).
    if (slot < 7) {
	result += static_cast<char>(0x18 | slot);
    } else {
	result += static_cast<char>(0x18 | 7);
	pack_uint(result, slot - 7);
    }
    pack_string_empty(result);
    pack_string(result, limit);
}

Query::op
QueryValueLT::get_type() const noexcept
{
    return Query::OP_VALUE_LT;
}

string
QueryValueLT::get_description() const
{
    string desc = "VALUE_LT ";
    desc += str(slot);
    desc += ' ';
    description_append(desc, limit);
    return desc;
}

PostList*
QueryValueGE::postlist(QueryOptimiser *qopt, double factor) const
{
    LOGCALL(QUERY, PostList*, "QueryValueGE::postlist", qopt | factor);
    if (factor != 0.0)
	qopt->inc_total_subqs();
    const Xapian::Database::Internal & db = qopt->db;
    const string & lb = db.get_value_lower_bound(slot);
    if (lb.empty()) {
	// This should only happen if there are no values in this slot (which
	// could be because the backend just doesn't support values at all).
	// If there were values in the slot, the backend should have a
	// non-empty lower bound, even if it isn't a tight one.
	AssertEq(db.get_value_freq(slot), 0);
	RETURN(NULL);
    }
    if (limit > db.get_value_upper_bound(slot)) {
	RETURN(NULL);
    }
<<<<<<< HEAD
    if (limit < lb) {
	// should't this be <= ??
=======
    if (limit <= lb) {
>>>>>>> 22d005a0
	// The range check isn't needed, but we do still need to consider
	// which documents have a value set in this slot.  If this value is
	// set for all documents, we can replace it with the MatchAll
	// postlist, which is especially efficient if there are no gaps in
	// the docids.
	if (db.get_value_freq(slot) == db.get_doccount()) {
	    RETURN(db.open_post_list(string()));
	}
    }
    RETURN(new ValueGePostList(&db, slot, limit));
}

void
QueryValueGE::serialise(string & result) const
{
    if (slot < 15) {
	result += static_cast<char>(0x20 | 0x10 | slot);
    } else {
	result += static_cast<char>(0x20 | 0x10 | 15);
	pack_uint(result, slot - 15);
    }
    pack_string(result, limit);
}

Query::op
QueryValueGE::get_type() const noexcept
{
    return Query::OP_VALUE_GE;
}

string
QueryValueGE::get_description() const
{
    string desc = "VALUE_GE ";
    desc += str(slot);
    desc += ' ';
    description_append(desc, limit);
    return desc;
}


PostList*
QueryValueGT::postlist(QueryOptimiser* qopt, double factor) const
{
    LOGCALL(QUERY, PostList*, "QueryValueGT::postlist", qopt | factor);
    if (factor != 0.0)
	qopt->inc_total_subqs();
    const Xapian::Database::Internal& db = qopt->db;
    const string& lb = db.get_value_lower_bound(slot);
    if (lb.empty()) {
	// This should only happen if there are no values in this slot (which
	// could be because the backend just doesn't support values at all).
	// If there were values in the slot, the backend should have a
	// non-empty lower bound, even if it isn't a tight one.
	AssertEq(db.get_value_freq(slot), 0);
	RETURN(NULL);
    }
    if (limit >= db.get_value_upper_bound(slot)) {
	RETURN(NULL);
    }
    if (limit < lb) {
	// The range check isn't needed, but we do still need to consider
	// which documents have a value set in this slot.  If this value is
	// set for all documents, we can replace it with the MatchAll
	// postlist, which is especially efficient if there are no gaps in
	// the docids.
	if (db.get_value_freq(slot) == db.get_doccount()) {
	    RETURN(db.open_post_list(string()));
	}
    }

    RETURN(new ValueGtPostList(&db, slot, limit));
}

void
QueryValueGT::serialise(string& result) const
{
    if (slot < 7) {
	result += static_cast<char>(0x10 | slot);
    } else {
	result += static_cast<char>(0x10 | 7);
	pack_uint(result, slot - 7);
    }
    pack_string(result, limit);
}

Query::op
QueryValueGT::get_type() const noexcept
{
    return Query::OP_VALUE_GT;
}

string
QueryValueGT::get_description() const
{
    string desc = "VALUE_GT ";
    desc += str(slot);
    desc += ' ';
    description_append(desc, limit);
    return desc;
}


QueryWildcard::QueryWildcard(const std::string &pattern_,
			     Xapian::termcount max_expansion_,
			     int flags_,
			     Query::op combiner_)
    : pattern(pattern_),
      max_expansion(max_expansion_),
      flags(flags_),
      combiner(combiner_)
{
    if ((flags & ~Query::WILDCARD_LIMIT_MASK_) == 0) {
	head = min_len = pattern.size();
	max_len = numeric_limits<decltype(max_len)>::max();
	prefix = pattern;
	return;
    }

    size_t i = 0;
    while (i != pattern.size()) {
	// Check for characters with special meaning.
	switch (pattern[i]) {
	    case '*':
		if (flags & Query::WILDCARD_PATTERN_MULTI)
		    goto found_special;
		break;
	    case '?':
		if (flags & Query::WILDCARD_PATTERN_SINGLE)
		    goto found_special;
		break;
	}
	prefix += pattern[i];
	++i;
	head = i;
    }
found_special:

    min_len = max_len = prefix.size();

    tail = i;
    bool had_qm = false, had_star = false;
    while (i != pattern.size()) {
	switch (pattern[i]) {
	    default:
default_case:
		suffix += pattern[i];
		++min_len;
		++max_len;
		break;

	    case '*':
		if (!(flags & Query::WILDCARD_PATTERN_MULTI))
		    goto default_case;
		// Matches zero or more characters.
		had_star = true;
		tail = i + 1;
		if (!suffix.empty()) {
		    check_pattern = true;
		    suffix.clear();
		}
		break;

	    case '?':
		if (!(flags & Query::WILDCARD_PATTERN_SINGLE))
		    goto default_case;
		// Matches exactly one character.
		tail = i + 1;
		if (!suffix.empty()) {
		    check_pattern = true;
		    suffix.clear();
		}
		// `?` matches one Unicode character, which is 1-4 bytes in
		// UTF-8, so we have to actually check the pattern if there's
		// more than one `?` in it.
		if (had_qm) {
		    check_pattern = true;
		}
		had_qm = true;
		++min_len;
		max_len += MAX_UTF_8_CHARACTER_LENGTH;
		break;
	}

	++i;
    }

    if (had_star) {
	max_len = numeric_limits<decltype(max_len)>::max();
    } else {
	// If the pattern only contains `?` wildcards we'll need to check it
	// since `?` matches one Unicode character, which is 1-4 bytes in
	// UTF-8.  FIXME: We can avoid this if there's only one `?` wildcard
	// and the candidate is min_len bytes long.
	check_pattern = true;
    }
}

bool
QueryWildcard::test_wildcard_(const string& candidate, size_t o, size_t p,
			      size_t i) const
{
    // FIXME: Optimisation potential here.  We could compile the pattern to a
    // regex, or other tricks like calculating the min length needed after each
    // position that we test with this method - e.g. for foo*bar*x*baz there
    // must be at least 7 bytes after a position or there's no point testing if
    // "bar" matches there.
    for ( ; i != tail; ++i) {
	if ((flags & Query::WILDCARD_PATTERN_MULTI) && pattern[i] == '*') {
	    if (++i == tail) {
		// '*' at end of variable part is easy!
		return true;
	    }
	    for (size_t test_o = o; test_o <= p; ++test_o) {
		if (test_wildcard_(candidate, test_o, p, i))
		    return true;
	    }
	    return false;
	}
	if (o == p) return false;
	if ((flags & Query::WILDCARD_PATTERN_SINGLE) && pattern[i] == '?') {
	    unsigned char b = candidate[o];
	    if (b < 0xc0) {
		++o;
		continue;
	    }
	    unsigned seqlen;
	    if (b < 0xe0) {
		seqlen = 2;
	    } else if (b < 0xf0) {
		seqlen = 3;
	    } else {
		seqlen = 4;
	    }
	    if (rare(p - o < seqlen)) return false;
	    o += seqlen;
	    continue;
	}

	if (pattern[i] != candidate[o]) return false;
	++o;
    }
    return (o == p);
}

bool
QueryWildcard::test_prefix_known(const string& candidate) const
{
    if (candidate.size() < min_len) return false;
    if (candidate.size() > max_len) return false;
    if (!endswith(candidate, suffix)) return false;

    if (!check_pattern) return true;

    return test_wildcard_(candidate, prefix.size(),
			  candidate.size() - suffix.size(),
			  head);
}

PostList*
QueryWildcard::postlist(QueryOptimiser * qopt, double factor) const
{
    LOGCALL(QUERY, PostList*, "QueryWildcard::postlist", qopt | factor);
    Query::op op = combiner;
    if (factor == 0.0 || op == Query::OP_SYNONYM) {
	if (factor == 0.0) {
	    // If we have a factor of 0, we don't care about the weights, so
	    // we're just like a normal OR query.
	    op = Query::OP_OR;
	}

	bool old_in_synonym = qopt->in_synonym;
	if (!old_in_synonym) {
	    qopt->in_synonym = (op == Query::OP_SYNONYM);
	}

	BoolOrContext ctx(qopt, 0);
	ctx.expand_wildcard(this, 0.0);

	if (op == Query::OP_SYNONYM) {
	    qopt->inc_total_subqs();
	}

	qopt->in_synonym = old_in_synonym;

	if (ctx.empty())
	    RETURN(NULL);

	PostList * pl = ctx.postlist();
	if (op != Query::OP_SYNONYM)
	    RETURN(pl);

	// We build an OP_OR tree for OP_SYNONYM and then wrap it in a
	// SynonymPostList, which supplies the weights.
	//
	// We know the subqueries from a wildcard expansion are wdf-disjoint
	// (i.e. each wdf from the document contributes at most itself to the
	// wdf of the subquery).
	RETURN(qopt->make_synonym_postlist(pl, factor, true));
    }

    OrContext ctx(qopt, 0);
    ctx.expand_wildcard(this, factor);

    qopt->set_total_subqs(qopt->get_total_subqs() + ctx.size());

    if (ctx.empty())
	RETURN(NULL);

    if (op == Query::OP_MAX)
	RETURN(ctx.postlist_max());

    RETURN(ctx.postlist());
}

termcount
QueryWildcard::get_length() const noexcept
{
    // We currently assume wqf is 1 for calculating the synonym's weight
    // since conceptually the synonym is one "virtual" term.  If we were
    // to combine multiple occurrences of the same synonym expansion into
    // a single instance with wqf set, we would want to track the wqf.
    return 1;
}

void
QueryWildcard::serialise(string & result) const
{
    result += static_cast<char>(0x0b);
    pack_uint(result, max_expansion);
    result += static_cast<unsigned char>(flags);
    result += static_cast<unsigned char>(combiner);
    pack_string(result, pattern);
}

Query::op
QueryWildcard::get_type() const noexcept
{
    return Query::OP_WILDCARD;
}

string
QueryWildcard::get_description() const
{
    string desc = "WILDCARD ";
    switch (combiner) {
	case Query::OP_SYNONYM:
	    desc += "SYNONYM ";
	    break;
	case Query::OP_MAX:
	    desc += "MAX ";
	    break;
	case Query::OP_OR:
	    desc += "OR ";
	    break;
	default:
	    desc += "BAD ";
	    break;
    }
    description_append(desc, pattern);
    return desc;
}

int
QueryEditDistance::test(const string& candidate) const
{
    int threshold = get_threshold();
    int edist = edcalc(candidate, threshold);
    return edist <= threshold ? edist + 1 : 0;
}

PostList*
QueryEditDistance::postlist(QueryOptimiser * qopt, double factor) const
{
    LOGCALL(QUERY, PostList*, "QueryEditDistance::postlist", qopt | factor);
    Query::op op = combiner;
    if (factor == 0.0 || op == Query::OP_SYNONYM) {
	if (factor == 0.0) {
	    // If we have a factor of 0, we don't care about the weights, so
	    // we're just like a normal OR query.
	    op = Query::OP_OR;
	}

	bool old_in_synonym = qopt->in_synonym;
	if (!old_in_synonym) {
	    qopt->in_synonym = (op == Query::OP_SYNONYM);
	}

	BoolOrContext ctx(qopt, 0);
	ctx.expand_edit_distance(this, 0.0);

	if (op == Query::OP_SYNONYM) {
	    qopt->inc_total_subqs();
	}

	qopt->in_synonym = old_in_synonym;

	if (ctx.empty())
	    RETURN(NULL);

	PostList * pl = ctx.postlist();
	if (op != Query::OP_SYNONYM)
	    RETURN(pl);

	// We build an OP_OR tree for OP_SYNONYM and then wrap it in a
	// SynonymPostList, which supplies the weights.
	//
	// We know the subqueries from an edit distance expansion are
	// wdf-disjoint (i.e. each wdf from the document contributes at most
	// itself to the wdf of the subquery).
	RETURN(qopt->make_synonym_postlist(pl, factor, true));
    }

    OrContext ctx(qopt, 0);
    ctx.expand_edit_distance(this, factor);

    qopt->set_total_subqs(qopt->get_total_subqs() + ctx.size());

    if (ctx.empty())
	RETURN(NULL);

    if (op == Query::OP_MAX)
	RETURN(ctx.postlist_max());

    RETURN(ctx.postlist());
}

termcount
QueryEditDistance::get_length() const noexcept
{
    // We currently assume wqf is 1 for calculating the synonym's weight
    // since conceptually the synonym is one "virtual" term.  If we were
    // to combine multiple occurrences of the same synonym expansion into
    // a single instance with wqf set, we would want to track the wqf.
    return 1;
}

void
QueryEditDistance::serialise(string & result) const
{
    result += static_cast<char>(0x0a);
    pack_uint(result, max_expansion);
    result += static_cast<unsigned char>(flags);
    result += static_cast<unsigned char>(combiner);
    pack_uint(result, edit_distance);
    pack_uint(result, fixed_prefix_len);
    pack_string(result, pattern);
}

Query::op
QueryEditDistance::get_type() const noexcept
{
    return Query::OP_EDIT_DISTANCE;
}

string
QueryEditDistance::get_description() const
{
    string desc = "EDIT_DISTANCE ";
    switch (combiner) {
	case Query::OP_SYNONYM:
	    desc += "SYNONYM ";
	    break;
	case Query::OP_MAX:
	    desc += "MAX ";
	    break;
	case Query::OP_OR:
	    desc += "OR ";
	    break;
	default:
	    desc += "BAD ";
	    break;
    }
    description_append(desc, pattern);
    desc += '~';
    desc += str(edit_distance);
    if (fixed_prefix_len) {
	desc += " fixed_prefix_len=";
	desc += str(fixed_prefix_len);
    }
    return desc;
}

Xapian::termcount
QueryBranch::get_length() const noexcept
{
    // Sum results from all subqueries.
    Xapian::termcount result = 0;
    QueryVector::const_iterator i;
    for (i = subqueries.begin(); i != subqueries.end(); ++i) {
	// MatchNothing subqueries should have been removed by done(), but we
	// can't use Assert in a noexcept function.  But we'll get a
	// segfault anyway.
	result += (*i).internal->get_length();
    }
    return result;
}

#define MULTIWAY(X) static_cast<unsigned char>(0x80 | (X) << 3)
#define MISC(X) static_cast<unsigned char>(X)
void
QueryBranch::serialise_(string & result, Xapian::termcount parameter) const
{
    static const unsigned char first_byte[] = {
	MULTIWAY(0),	// OP_AND
	MULTIWAY(1),	// OP_OR
	MULTIWAY(2),	// OP_AND_NOT
	MULTIWAY(3),	// OP_XOR
	MULTIWAY(4),	// OP_AND_MAYBE
	MULTIWAY(5),	// OP_FILTER
	MULTIWAY(14),	// OP_NEAR
	MULTIWAY(15),	// OP_PHRASE
	0,		// OP_VALUE_RANGE
	MISC(3),	// OP_SCALE_WEIGHT
	MULTIWAY(13),	// OP_ELITE_SET
	0,		// OP_VALUE_GE
	0,		// OP_VALUE_LE
	MULTIWAY(6),	// OP_SYNONYM
	MULTIWAY(7)	// OP_MAX
    };
    Xapian::Query::op op_ = get_op();
    AssertRel(size_t(op_),<,sizeof(first_byte));
    unsigned char ch = first_byte[op_];
    if (ch & 0x80) {
	// Multi-way operator.
	if (subqueries.size() < 8)
	    ch |= subqueries.size();
	result += ch;
	if (subqueries.size() >= 8)
	    pack_uint(result, subqueries.size() - 8);
	if (ch >= MULTIWAY(13))
	    pack_uint(result, parameter);
    } else {
	result += ch;
    }

    QueryVector::const_iterator i;
    for (i = subqueries.begin(); i != subqueries.end(); ++i) {
	// MatchNothing subqueries should have been removed by done().
	Assert((*i).internal.get());
	(*i).internal->serialise(result);
    }

    // For OP_NEAR, OP_PHRASE, and OP_ELITE_SET, the window/set size gets
    // appended next by an overloaded serialise() method in the subclass.
}

void
QueryBranch::serialise(string & result) const
{
    QueryBranch::serialise_(result);
}

void
QueryNear::serialise(string & result) const
{
    // FIXME: window - subqueries.size() ?
    QueryBranch::serialise_(result, window);
}

void
QueryPhrase::serialise(string & result) const
{
    // FIXME: window - subqueries.size() ?
    QueryBranch::serialise_(result, window);
}

void
QueryEliteSet::serialise(string & result) const
{
    // FIXME: set_size - subqueries.size() ?
    QueryBranch::serialise_(result, set_size);
}

void
QueryBranch::gather_terms(void * void_terms) const
{
    // Gather results from all subqueries.
    QueryVector::const_iterator i;
    for (i = subqueries.begin(); i != subqueries.end(); ++i) {
	// MatchNothing subqueries should have been removed by done().
	Assert((*i).internal.get());
	(*i).internal->gather_terms(void_terms);
    }
}

void
QueryBranch::do_bool_or_like(BoolOrContext& ctx,
			     QueryOptimiser* qopt,
			     size_t first) const
{
    LOGCALL_VOID(MATCH, "QueryBranch::do_bool_or_like", ctx | qopt | first);

    // FIXME: we could optimise by merging OP_ELITE_SET and OP_OR like we do
    // for AND-like operations.

    // OP_SYNONYM with a single subquery is only simplified by
    // QuerySynonym::done() if the single subquery is a term or MatchAll.
    Assert(subqueries.size() >= 2 || get_op() == Query::OP_SYNONYM);

    QueryVector::const_iterator q;
    for (q = subqueries.begin() + first; q != subqueries.end(); ++q) {
	// MatchNothing subqueries should have been removed by done().
	Assert((*q).internal.get());
	(*q).internal->postlist_sub_bool_or_like(ctx, qopt);
    }
}

void
QueryBranch::do_or_like(OrContext& ctx, QueryOptimiser * qopt, double factor,
			Xapian::termcount elite_set_size, size_t first,
			bool keep_zero_weight) const
{
    LOGCALL_VOID(MATCH, "QueryBranch::do_or_like", ctx | qopt | factor | elite_set_size | first | keep_zero_weight);

    // FIXME: we could optimise by merging OP_ELITE_SET and OP_OR like we do
    // for AND-like operations.

    // OP_SYNONYM with a single subquery is only simplified by
    // QuerySynonym::done() if the single subquery is a term or MatchAll.
    Assert(subqueries.size() >= 2 || get_op() == Query::OP_SYNONYM);

    size_t size_before = ctx.size();
    QueryVector::const_iterator q;
    for (q = subqueries.begin() + first; q != subqueries.end(); ++q) {
	// MatchNothing subqueries should have been removed by done().
	Assert((*q).internal.get());
	(*q).internal->postlist_sub_or_like(ctx, qopt, factor,
					    keep_zero_weight);
    }

    size_t out_of = ctx.size() - size_before;
    if (elite_set_size && elite_set_size < out_of) {
	ctx.select_elite_set(elite_set_size, out_of);
	// FIXME: This isn't quite right as we flatten ORs under the ELITE_SET
	// and then pick from amongst all the subqueries.  Consider:
	//
	// Query subqs[] = {q1 | q2, q3 | q4};
	// Query q(OP_ELITE_SET, begin(subqs), end(subqs), 1);
	//
	// Here q should be either q1 | q2 or q3 | q4, but actually it'll be
	// just one of q1 or q2 or q3 or q4 (assuming those aren't themselves
	// OP_OR or OP_OR-like queries).
    }
}

PostList *
QueryBranch::do_synonym(QueryOptimiser * qopt, double factor) const
{
    LOGCALL(MATCH, PostList *, "QueryBranch::do_synonym", qopt | factor);
    BoolOrContext ctx(qopt, subqueries.size());
    if (factor == 0.0) {
	// If we have a factor of 0, we don't care about the weights, so
	// we're just like a normal OR query.
	do_bool_or_like(ctx, qopt);
	return ctx.postlist();
    }

    bool old_in_synonym = qopt->in_synonym;
    Assert(!old_in_synonym);
    qopt->in_synonym = true;
    do_bool_or_like(ctx, qopt);
    PostList * pl = ctx.postlist();
    if (!pl) return NULL;
    qopt->in_synonym = old_in_synonym;

    bool wdf_disjoint = false;
    Assert(!subqueries.empty());
    auto type = subqueries.front().get_type();
    if (type == Query::OP_WILDCARD) {
	// Detect common easy case where all subqueries are OP_WILDCARD whose
	// constant prefixes form a prefix-free set.
	wdf_disjoint = true;
	vector<string> prefixes;
	for (auto&& q : subqueries) {
	    if (q.get_type() != Query::OP_WILDCARD) {
		wdf_disjoint = false;
		break;
	    }
	    auto qw = static_cast<const QueryWildcard*>(q.internal.get());
	    prefixes.push_back(qw->get_fixed_prefix());
	}

	if (wdf_disjoint) {
	    sort(prefixes.begin(), prefixes.end());
	    const string* prev = nullptr;
	    for (const auto& i : prefixes) {
		if (prev) {
		    if (startswith(i, *prev)) {
			wdf_disjoint = false;
			break;
		    }
		}
		prev = &i;
	    }
	}
    } else if (type == Query::LEAF_TERM) {
	// Detect common easy case where all subqueries are terms, none of
	// which are the same.
	wdf_disjoint = true;
	unordered_set<string> terms;
	for (auto&& q : subqueries) {
	    if (q.get_type() != Query::LEAF_TERM) {
		wdf_disjoint = false;
		break;
	    }
	    auto qt = static_cast<const QueryTerm*>(q.internal.get());
	    if (!terms.insert(qt->get_term()).second) {
		wdf_disjoint = false;
		break;
	    }
	}
    }

    // We currently assume wqf is 1 for calculating the synonym's weight
    // since conceptually the synonym is one "virtual" term.  If we were
    // to combine multiple occurrences of the same synonym expansion into
    // a single instance with wqf set, we would want to track the wqf.

    // We build an OP_OR tree for OP_SYNONYM and then wrap it in a
    // SynonymPostList, which supplies the weights.
    RETURN(qopt->make_synonym_postlist(pl, factor, wdf_disjoint));
}

PostList *
QueryBranch::do_max(QueryOptimiser * qopt, double factor) const
{
    LOGCALL(MATCH, PostList *, "QueryBranch::do_max", qopt | factor);
    if (factor == 0.0) {
	// Without the weights we're just like a normal OR query.
	BoolOrContext ctx(qopt, subqueries.size());
	do_bool_or_like(ctx, qopt);
	RETURN(ctx.postlist());
    }

    OrContext ctx(qopt, subqueries.size());
    do_or_like(ctx, qopt, factor);
    // We currently assume wqf is 1 for calculating the OP_MAX's weight
    // since conceptually the OP_MAX is one "virtual" term.  If we were
    // to combine multiple occurrences of the same OP_MAX expansion into
    // a single instance with wqf set, we would want to track the wqf.
    RETURN(ctx.postlist_max());
}

Xapian::Query::op
QueryBranch::get_type() const noexcept
{
    return get_op();
}

size_t
QueryBranch::get_num_subqueries() const noexcept
{
    return subqueries.size();
}

const Query
QueryBranch::get_subquery(size_t n) const
{
    return subqueries[n];
}

const string
QueryBranch::get_description_helper(const char * op,
				    Xapian::termcount parameter) const
{
    string desc = "(";
    QueryVector::const_iterator i;
    for (i = subqueries.begin(); i != subqueries.end(); ++i) {
	if (desc.size() > 1) {
	    desc += op;
	    if (parameter) {
		desc += str(parameter);
		desc += ' ';
	    }
	}
	Assert((*i).internal.get());
	// MatchNothing subqueries should have been removed by done(), and we
	// shouldn't get called before done() is, since that happens at the
	// end of the Xapian::Query constructor.
	desc += (*i).internal->get_description();
    }
    desc += ')';
    return desc;
}

Query::Internal *
QueryWindowed::done()
{
    // If window size not specified, default it.
    if (window == 0)
	window = subqueries.size();
    return QueryAndLike::done();
}

void
QueryScaleWeight::gather_terms(void * void_terms) const
{
    subquery.internal->gather_terms(void_terms);
}

void QueryTerm::serialise(string & result) const
{
    size_t len = term.size();
    if (len == 0) {
	if (wqf == 1 && pos == 0) {
	    // Query::MatchAll
	    result += '\x0f';
	} else {
	    // Weird mutant versions of MatchAll
	    result += '\x0e';
	    pack_uint(result, wqf);
	    pack_uint(result, pos);
	}
    } else if (wqf == 1) {
	if (pos == 0) {
	    // Single occurrence free-text term without position set.
	    if (len >= 16) {
		result += static_cast<char>(0x40 | 0x10);
		pack_uint(result, term.size() - 16);
	    } else {
		result += static_cast<char>(0x40 | 0x10 | len);
	    }
	    result += term;
	} else {
	    // Single occurrence free-text term with position set.
	    if (len >= 16) {
		result += static_cast<char>(0x40 | 0x20);
		pack_uint(result, term.size() - 16);
	    } else {
		result += static_cast<char>(0x40 | 0x20 | len);
	    }
	    result += term;
	    pack_uint(result, pos);
	}
    } else if (wqf > 1 || pos > 0) {
	// General case.
	if (len >= 16) {
	    result += static_cast<char>(0x40 | 0x30);
	    pack_uint(result, term.size() - 16);
	} else if (len) {
	    result += static_cast<char>(0x40 | 0x30 | len);
	}
	result += term;
	pack_uint(result, wqf);
	pack_uint(result, pos);
    } else {
	// Typical boolean term.
	AssertEq(wqf, 0);
	AssertEq(pos, 0);
	if (len >= 16) {
	    result += static_cast<char>(0x40);
	    pack_uint(result, term.size() - 16);
	} else {
	    result += static_cast<char>(0x40 | len);
	}
	result += term;
    }
}

void QueryPostingSource::serialise(string & result) const
{
    result += static_cast<char>(0x0c);
    pack_string(result, source->name());
    pack_string(result, source->serialise());
}

void QueryScaleWeight::serialise(string & result) const
{
    Assert(subquery.internal.get());
    const string & s = serialise_double(scale_factor);
    result += '\x0d';
    result += s;
    subquery.internal->serialise(result);
}

struct is_matchnothing {
    bool operator()(const Xapian::Query & q) const {
	return q.internal.get() == NULL;
    }
};

void
QueryAndLike::add_subquery(const Xapian::Query & subquery)
{
    // If the AndLike is already MatchNothing, do nothing.
    if (subqueries.size() == 1 && subqueries[0].internal.get() == NULL)
	return;
    // If we're adding MatchNothing, discard any previous subqueries.
    if (subquery.internal.get() == NULL)
	subqueries.clear();
    subqueries.push_back(subquery);
}

Query::Internal *
QueryAndLike::done()
{
    // Empty AndLike gives MatchNothing.
    if (subqueries.empty())
	return NULL;
    // We handle any subquery being MatchNothing in add_subquery() by leaving
    // a single MatchNothing subquery, and so this check results in AndLike
    // giving MatchNothing.
    if (subqueries.size() == 1)
	return subqueries[0].internal.get();
    return this;
}

PostList*
QueryAndLike::postlist(QueryOptimiser * qopt, double factor) const
{
    LOGCALL(QUERY, PostList*, "QueryAndLike::postlist", qopt | factor);
    AndContext ctx(qopt, subqueries.size());
    (void)postlist_sub_and_like(ctx, qopt, factor);
    RETURN(ctx.postlist());
}

bool
QueryAndLike::postlist_sub_and_like(AndContext& ctx, QueryOptimiser * qopt, double factor) const
{
    QueryVector::const_iterator i;
    for (i = subqueries.begin(); i != subqueries.end(); ++i) {
	// MatchNothing subqueries should have been removed by done().
	Assert((*i).internal.get());
	if (!(*i).internal->postlist_sub_and_like(ctx, qopt, factor))
	    return false;
    }
    return true;
}

void
QueryOrLike::add_subquery(const Xapian::Query & subquery)
{
    // Drop any subqueries which are MatchNothing.
    if (subquery.internal.get() != NULL)
	subqueries.push_back(subquery);
}

Query::Internal *
QueryOrLike::done()
{
    // An empty OrLike gives MatchNothing.  Note that add_subquery() drops any
    // subqueries which are MatchNothing.
    if (subqueries.empty())
	return NULL;
    if (subqueries.size() == 1)
	return subqueries[0].internal.get();
    return this;
}

void
QueryAndNot::add_subquery(const Xapian::Query & subquery)
{
    if (!subqueries.empty()) {
	// We're adding the 2nd or subsequent subquery, so this subquery is
	// negated.
	if (subqueries[0].internal.get() == NULL) {
	    // The left side is already MatchNothing so drop any right side.
	    //
	    // MatchNothing AND_NOT X == MatchNothing
	    return;
	}
	if (subquery.internal.get() == NULL) {
	    // Drop MatchNothing on the right of AndNot.
	    //
	    // X AND_NOT MatchNothing == X
	    return;
	}
	if (subquery.get_type() == subquery.OP_SCALE_WEIGHT) {
	    // Strip OP_SCALE_WEIGHT wrapping from queries on the right of
	    // AndNot as no weight is taken from them.
	    subqueries.push_back(subquery.get_subquery(0));
	    // The Query constructor for OP_SCALE_WEIGHT constructor should
	    // eliminate OP_SCALE_WEIGHT applied to MatchNothing.
	    Assert(subquery.get_subquery(0).internal.get() != NULL);
	    return;
	}
    }
    subqueries.push_back(subquery);
}

Query::Internal *
QueryAndNot::done()
{
    // Any MatchNothing right subqueries get discarded by add_subquery() - if
    // that leaves just the left subquery, return that.
    //
    // If left subquery is MatchNothing, then add_subquery() discards all right
    // subqueries, so this check also gives MatchNothing for this case.
    if (subqueries.size() == 1)
	return subqueries[0].internal.get();
    return this;
}

void
QueryAndMaybe::add_subquery(const Xapian::Query & subquery)
{
    // If the left side of AndMaybe is already MatchNothing, do nothing.
    if (subqueries.size() == 1 && subqueries[0].internal.get() == NULL)
	return;
    // Drop any 2nd or subsequent subqueries which are MatchNothing.
    if (subquery.internal.get() != NULL || subqueries.empty())
	subqueries.push_back(subquery);
}

Query::Internal *
QueryAndMaybe::done()
{
    // Any MatchNothing right subqueries get discarded by add_subquery() - if
    // that leaves just the left subquery, return that.
    //
    // If left subquery is MatchNothing, then add_subquery() discards all right
    // subqueries, so this check also gives MatchNothing for this case.
    if (subqueries.size() == 1)
	return subqueries[0].internal.get();
    return this;
}

PostList*
QueryOr::postlist(QueryOptimiser * qopt, double factor) const
{
    LOGCALL(QUERY, PostList*, "QueryOr::postlist", qopt | factor);
    if (factor == 0.0) {
	BoolOrContext ctx(qopt, subqueries.size());
	do_bool_or_like(ctx, qopt);
	RETURN(ctx.postlist());
    }
    OrContext ctx(qopt, subqueries.size());
    do_or_like(ctx, qopt, factor);
    RETURN(ctx.postlist());
}

void
QueryOr::postlist_sub_or_like(OrContext& ctx, QueryOptimiser* qopt,
			      double factor, bool keep_zero_weight) const
{
    do_or_like(ctx, qopt, factor, 0, 0, keep_zero_weight);
}

void
QueryOr::postlist_sub_bool_or_like(BoolOrContext& ctx,
				   QueryOptimiser* qopt) const
{
    do_bool_or_like(ctx, qopt);
}

PostList*
QueryAndNot::postlist(QueryOptimiser * qopt, double factor) const
{
    LOGCALL(QUERY, PostList*, "QueryAndNot::postlist", qopt | factor);
    AndContext ctx(qopt, 1);
    if (!QueryAndNot::postlist_sub_and_like(ctx, qopt, factor)) {
	RETURN(NULL);
    }
    RETURN(ctx.postlist());
}

bool
QueryAndNot::postlist_sub_and_like(AndContext& ctx,
				   QueryOptimiser* qopt,
				   double factor) const
{
    // This invariant should be established by QueryAndNot::done() with
    // assistance from QueryAndNot::add_subquery().
    Assert(subqueries[0].internal.get());
    if (!subqueries[0].internal->postlist_sub_and_like(ctx, qopt, factor))
	return false;
    do_bool_or_like(ctx.get_not_ctx(subqueries.size() - 1), qopt, 1);
    return true;
}

PostList*
QueryXor::postlist(QueryOptimiser * qopt, double factor) const
{
    LOGCALL(QUERY, PostList*, "QueryXor::postlist", qopt | factor);
    XorContext ctx(qopt, subqueries.size());
    postlist_sub_xor(ctx, qopt, factor);
    RETURN(ctx.postlist());
}

void
QueryXor::postlist_sub_xor(XorContext& ctx, QueryOptimiser * qopt, double factor) const
{
    QueryVector::const_iterator i;
    for (i = subqueries.begin(); i != subqueries.end(); ++i) {
	// MatchNothing subqueries should have been removed by done().
	Assert((*i).internal.get());
	(*i).internal->postlist_sub_xor(ctx, qopt, factor);
    }
}

PostList*
QueryAndMaybe::postlist(QueryOptimiser * qopt, double factor) const
{
    LOGCALL(QUERY, PostList*, "QueryAndMaybe::postlist", qopt | factor);
    AndContext ctx(qopt, 1);
    if (!QueryAndMaybe::postlist_sub_and_like(ctx, qopt, factor)) {
	RETURN(NULL);
    }
    RETURN(ctx.postlist());
}

bool
QueryAndMaybe::postlist_sub_and_like(AndContext& ctx,
				     QueryOptimiser* qopt,
				     double factor) const
{
    // This invariant should be established by QueryAndMaybe::done() with
    // assistance from QueryAndMaybe::add_subquery().
    Assert(subqueries[0].internal.get());
    if (!subqueries[0].internal->postlist_sub_and_like(ctx, qopt, factor))
	return false;
    // We only need to consider the right branch or branches if we're weighted
    // - an unweighted OP_AND_MAYBE can be replaced with its left branch.
    if (factor != 0.0) {
	// Only keep zero-weight subqueries if we need their wdf for synonyms.
	OrContext& maybe_ctx = ctx.get_maybe_ctx(subqueries.size() - 1);
	do_or_like(maybe_ctx, qopt, factor, 0, 1, qopt->need_wdf_for_synonym());
    }
    return true;
}

PostList*
QueryFilter::postlist(QueryOptimiser * qopt, double factor) const
{
    LOGCALL(QUERY, PostList*, "QueryFilter::postlist", qopt | factor);
    AndContext ctx(qopt, subqueries.size());
    for (const auto& subq : subqueries) {
	// MatchNothing subqueries should have been removed by done().
	Assert(subq.internal.get());
	if (!subq.internal->postlist_sub_and_like(ctx, qopt, factor))
	    break;
	// Second and subsequent subqueries are unweighted.
	factor = 0.0;
    }
    RETURN(ctx.postlist());
}

bool
QueryFilter::postlist_sub_and_like(AndContext& ctx, QueryOptimiser * qopt, double factor) const
{
    QueryVector::const_iterator i;
    for (i = subqueries.begin(); i != subqueries.end(); ++i) {
	// MatchNothing subqueries should have been removed by done().
	Assert((*i).internal.get());
	if (!(*i).internal->postlist_sub_and_like(ctx, qopt, factor))
	    return false;
	// Second and subsequent subqueries are unweighted.
	factor = 0.0;
    }
    return true;
}

bool
QueryWindowed::postlist_windowed(Query::op op, AndContext& ctx, QueryOptimiser * qopt, double factor) const
{
    if (!qopt->full_db_has_positions) {
	// No positional data anywhere, so just handle as AND.
	return QueryAndLike::postlist_sub_and_like(ctx, qopt, factor);
    }

    if (!qopt->db.has_positions()) {
	// No positions in this subdatabase so this matches nothing, which
	// means the whole andcontext matches nothing.
	//
	// Bailing out here means we don't recurse deeper and that means we
	// don't call QueryOptimiser::inc_total_subqs() for leaf postlists in
	// the phrase, but at least one shard will count them, and the matcher
	// takes the highest answer (since 1.4.6).
	ctx.shrink(0);
	return false;
    }

    bool old_need_positions = qopt->need_positions;
    qopt->need_positions = true;

    bool result = true;
    QueryVector::const_iterator i;
    for (i = subqueries.begin(); i != subqueries.end(); ++i) {
	// MatchNothing subqueries should have been removed by done().
	Assert((*i).internal.get());
	PostList* pl = (*i).internal->postlist(qopt, factor);
	if (pl && (*i).internal->get_type() != Query::LEAF_TERM) {
	    pl = new OrPosPostList(pl);
	}
	result = ctx.add_postlist(pl);
	if (!result) {
	    if (factor == 0.0) break;
	    // If we don't complete the iteration, the subquery count may be
	    // wrong, and weighting information may not be filled in.
	    while (i != subqueries.end()) {
		// MatchNothing subqueries should have been removed by done().
		// FIXME: Can we handle this more gracefully?
		Assert((*i).internal.get());
		qopt->destroy_postlist((*i).internal->postlist(qopt, factor));
		++i;
	    }
	    break;
	}
    }
    if (result) {
	// Record the positional filter to apply higher up the tree.
	ctx.add_pos_filter(op, subqueries.size(), window);
    }

    qopt->need_positions = old_need_positions;
    return result;
}

bool
QueryPhrase::postlist_sub_and_like(AndContext & ctx, QueryOptimiser * qopt, double factor) const
{
    constexpr auto OP_PHRASE = Query::OP_PHRASE;
    return QueryWindowed::postlist_windowed(OP_PHRASE, ctx, qopt, factor);
}

bool
QueryNear::postlist_sub_and_like(AndContext & ctx, QueryOptimiser * qopt, double factor) const
{
    constexpr auto OP_NEAR = Query::OP_NEAR;
    return QueryWindowed::postlist_windowed(OP_NEAR, ctx, qopt, factor);
}

PostList*
QueryEliteSet::postlist(QueryOptimiser * qopt, double factor) const
{
    LOGCALL(QUERY, PostList*, "QueryEliteSet::postlist", qopt | factor);
    OrContext ctx(qopt, subqueries.size());
    do_or_like(ctx, qopt, factor, set_size);
    RETURN(ctx.postlist());
}

void
QueryEliteSet::postlist_sub_or_like(OrContext& ctx, QueryOptimiser* qopt,
				    double factor, bool keep_zero_weight) const
{
    do_or_like(ctx, qopt, factor, set_size, 0, keep_zero_weight);
}

PostList*
QuerySynonym::postlist(QueryOptimiser * qopt, double factor) const
{
    LOGCALL(QUERY, PostList*, "QuerySynonym::postlist", qopt | factor);
    // Save and restore total_subqs so we only add one for the whole
    // OP_SYNONYM subquery (or none if we're not weighted).
    Xapian::termcount save_total_subqs = qopt->get_total_subqs();
    if (factor != 0.0)
	++save_total_subqs;
    PostList * pl = do_synonym(qopt, factor);
    qopt->set_total_subqs(save_total_subqs);
    RETURN(pl);
}

Query::Internal *
QuerySynonym::done()
{
    // An empty Synonym gives MatchNothing.  Note that add_subquery() drops any
    // subqueries which are MatchNothing.
    if (subqueries.empty())
	return NULL;
    if (subqueries.size() == 1) {
	Query::op sub_type = subqueries[0].get_type();
	// Synonym of a single subquery should only be simplified if that
	// subquery is a term (or MatchAll), or if it's also OP_SYNONYM.  Note
	// that MatchNothing subqueries are dropped, so we'd never get here
	// with a single MatchNothing subquery.
	if (sub_type == Query::LEAF_TERM || sub_type == Query::LEAF_MATCH_ALL ||
	    sub_type == Query::OP_SYNONYM) {
	    return subqueries[0].internal.get();
	}
	if (sub_type == Query::OP_WILDCARD) {
	    auto q = static_cast<QueryWildcard*>(subqueries[0].internal.get());
	    // SYNONYM over WILDCARD X -> WILDCARD SYNONYM for any combiner X.
	    return q->change_combiner(Query::OP_SYNONYM);
	}
	if (sub_type == Query::OP_EDIT_DISTANCE) {
	    auto q =
		static_cast<QueryEditDistance*>(subqueries[0].internal.get());
	    // SYNONYM over EDIT_DISTANCE X -> EDIT_DISTANCE SYNONYM for any
	    // combiner X.
	    return q->change_combiner(Query::OP_SYNONYM);
	}
    }
    return this;
}

PostList*
QueryMax::postlist(QueryOptimiser * qopt, double factor) const
{
    LOGCALL(QUERY, PostList*, "QueryMax::postlist", qopt | factor);
    // Save and restore total_subqs so we only add one for the whole
    // OP_MAX subquery (or none if we're not weighted).
    Xapian::termcount save_total_subqs = qopt->get_total_subqs();
    if (factor != 0.0)
	++save_total_subqs;
    PostList * pl = do_max(qopt, factor);
    qopt->set_total_subqs(save_total_subqs);
    RETURN(pl);
}

Xapian::Query::op
QueryAnd::get_op() const
{
    return Xapian::Query::OP_AND;
}

Xapian::Query::op
QueryOr::get_op() const
{
    return Xapian::Query::OP_OR;
}

Xapian::Query::op
QueryAndNot::get_op() const
{
    return Xapian::Query::OP_AND_NOT;
}

Xapian::Query::op
QueryXor::get_op() const
{
    return Xapian::Query::OP_XOR;
}

Xapian::Query::op
QueryAndMaybe::get_op() const
{
    return Xapian::Query::OP_AND_MAYBE;
}

Xapian::Query::op
QueryFilter::get_op() const
{
    return Xapian::Query::OP_FILTER;
}

Xapian::Query::op
QueryNear::get_op() const
{
    return Xapian::Query::OP_NEAR;
}

Xapian::Query::op
QueryPhrase::get_op() const
{
    return Xapian::Query::OP_PHRASE;
}

Xapian::Query::op
QueryEliteSet::get_op() const
{
    return Xapian::Query::OP_ELITE_SET;
}

Xapian::Query::op
QuerySynonym::get_op() const
{
    return Xapian::Query::OP_SYNONYM;
}

Xapian::Query::op
QueryMax::get_op() const
{
    return Xapian::Query::OP_MAX;
}

string
QueryAnd::get_description() const
{
    return get_description_helper(" AND ");
}

string
QueryOr::get_description() const
{
    return get_description_helper(" OR ");
}

string
QueryAndNot::get_description() const
{
    return get_description_helper(" AND_NOT ");
}

string
QueryXor::get_description() const
{
    return get_description_helper(" XOR ");
}

string
QueryAndMaybe::get_description() const
{
    return get_description_helper(" AND_MAYBE ");
}

string
QueryFilter::get_description() const
{
    return get_description_helper(" FILTER ");
}

string
QueryNear::get_description() const
{
    return get_description_helper(" NEAR ", window);
}

string
QueryPhrase::get_description() const
{
    return get_description_helper(" PHRASE ", window);
}

string
QueryEliteSet::get_description() const
{
    return get_description_helper(" ELITE_SET ", set_size);
}

string
QuerySynonym::get_description() const
{
    if (subqueries.size() == 1) {
	string d = "(SYNONYM ";
	d += subqueries[0].internal->get_description();
	d += ")";
	return d;
    }
    return get_description_helper(" SYNONYM ");
}

string
QueryMax::get_description() const
{
    return get_description_helper(" MAX ");
}

Xapian::Query::op
QueryInvalid::get_type() const noexcept
{
    return Xapian::Query::OP_INVALID;
}

PostList*
QueryInvalid::postlist(QueryOptimiser *, double) const
{
    throw Xapian::InvalidOperationError("Query is invalid");
}

void
QueryInvalid::serialise(std::string & result) const
{
    result += static_cast<char>(0x00);
}

string
QueryInvalid::get_description() const
{
    return "<INVALID>";
}

}
}<|MERGE_RESOLUTION|>--- conflicted
+++ resolved
@@ -1440,12 +1440,7 @@
     if (limit > db.get_value_upper_bound(slot)) {
 	RETURN(NULL);
     }
-<<<<<<< HEAD
-    if (limit < lb) {
-	// should't this be <= ??
-=======
     if (limit <= lb) {
->>>>>>> 22d005a0
 	// The range check isn't needed, but we do still need to consider
 	// which documents have a value set in this slot.  If this value is
 	// set for all documents, we can replace it with the MatchAll

--- conflicted
+++ resolved
@@ -2,10 +2,7 @@
  *
  * Copyright 1999,2000,2001 BrightStation PLC
  * Copyright 2002,2003,2004,2005,2006,2007,2009 Olly Betts
-<<<<<<< HEAD
-=======
  * Copyright 2009 Lemur Consulting Ltd
->>>>>>> bd46b50e
  *
  * This program is free software; you can redistribute it and/or
  * modify it under the terms of the GNU General Public License as
@@ -75,12 +72,9 @@
 	/** Is each sub-database remote? */
 	vector<bool> is_remote;
 
-<<<<<<< HEAD
-=======
 	/// The matchspies to use.
 	const vector<Xapian::MatchSpy *> & matchspies;
 
->>>>>>> bd46b50e
 	/** get the maxweight that the postlist pl may return, calling
 	 *  recalc_maxweight if recalculate_w_max is set, and unsetting it.
 	 *  Must only be called on the top of the postlist tree.
@@ -120,12 +114,8 @@
 		   const Xapian::Sorter * sorter_,
 		   Xapian::ErrorHandler * errorhandler,
 		   Xapian::Weight::Internal & stats,
-<<<<<<< HEAD
-		   const Xapian::Weight *wtscheme);
-=======
 		   const Xapian::Weight *wtscheme,
 		   const vector<Xapian::MatchSpy *> & matchspies_);
->>>>>>> bd46b50e
 
 	void get_mset(Xapian::doccount first,
 		      Xapian::doccount maxitems,

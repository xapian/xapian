--- conflicted
+++ resolved
@@ -321,11 +321,7 @@
 }
 
 inline string
-<<<<<<< HEAD
-F_pack_string(string value)
-=======
 F_pack_string(const string & value)
->>>>>>> bd46b50e
 {
     return F_pack_uint(value.size()) + value;
 }

--- conflicted
+++ resolved
@@ -58,11 +58,7 @@
 	 *  @param readonly_      - whether to open the table for read only
 	 *                          access.
 	 */
-<<<<<<< HEAD
-	FlintPostListTable(string path_, bool readonly_)
-=======
 	FlintPostListTable(const string & path_, bool readonly_)
->>>>>>> bd46b50e
 	    : FlintTable("postlist", path_ + "/postlist.", readonly_) { }
 
 	/// Merge added, removed, and changed entries.

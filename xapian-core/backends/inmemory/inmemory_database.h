--- conflicted
+++ resolved
@@ -153,18 +153,11 @@
     public:
 	Xapian::doccount get_termfreq() const;
 
-<<<<<<< HEAD
-	Xapian::docid       get_docid() const;     // Gets current docid
-	Xapian::termcount   get_doclength() const; // Length of current document
-	Xapian::termcount   get_unique_terms() const; // number of terms in current document
-	Xapian::termcount   get_wdfdocmax() const; // Max wdf of terms in current document
-	Xapian::termcount   get_wdf() const;	   // Within Document Frequency
-=======
 	Xapian::docid get_docid() const;     // Gets current docid
 	Xapian::termcount get_doclength() const; // Length of current document
 	Xapian::termcount get_unique_terms() const; // number of terms in current document
+	Xapian::termcount get_wdfdocmax() const; // Max wdf of terms in current document
 	Xapian::termcount get_wdf() const;	   // Within Document Frequency
->>>>>>> 1164ee52
 	PositionList * read_position_list();
 	PositionList * open_position_list() const;
 
@@ -191,18 +184,11 @@
     public:
 	Xapian::doccount get_termfreq() const;
 
-<<<<<<< HEAD
-	Xapian::docid       get_docid() const;     // Gets current docid
-	Xapian::termcount   get_doclength() const; // Length of current document
-	Xapian::termcount   get_unique_terms() const; // number of terms in current document
-	Xapian::termcount   get_wdfdocmax() const; // Max wdf of terms in current document
-	Xapian::termcount   get_wdf() const;       // Within Document Frequency
-=======
 	Xapian::docid get_docid() const;     // Gets current docid
 	Xapian::termcount get_doclength() const; // Length of current document
 	Xapian::termcount get_unique_terms() const; // number of terms in current document
+	Xapian::termcount get_wdfdocmax() const; // Max wdf of terms in current document
 	Xapian::termcount get_wdf() const;       // Within Document Frequency
->>>>>>> 1164ee52
 	PositionList * read_position_list();
 	PositionList * open_position_list() const;
 

Revision history for Perl extension Search::Xapian.

<<<<<<< HEAD
1.2.4.1  Wed Mar 23 13:50:37 UTC 2011
        [Changes contributed by Val Rosca]
        Expose the facets API:
        - Wrappers for the MatchSpy and ValueCountMatchSpy classes
        - Allow Perl implementations of MatchSpy by inheriting from the
          PerlMatchSpy class
        - Make Xapian::Enquire PerlSpy-aware via the PerlSpyAwareEnquire
          class ; keep track of references to avoid leaks
        - Create a PerlMatchSpyAdaptor class that is used by
          PerlSpyAwareEnquire to wrap SV as MatchSpies
        - add_matchspy & clear_matchspies methods added to Xapian::Enquire
        - t/facets.t
=======
1.2.21.1
	[Changes contributed by Olly Betts]
	- t/termgenerator.t: If a memory leak is detected, report how many
	  objects were allocated before and after the test.
	- Allow for "_gitN" tag on snapshots when checking for version
	  compatibility with xapian-core.

1.2.21.0  Wed May 20 14:34:41 UTC 2015
	[Changes contributed by Olly Betts]
	- Support passing collapse_max argument to Enquire::set_collapse_key().
	  Fixes #669, reported by Felix Ostmann.
	- Add missing 'my' to testcases.
	- Add 'use strict' to all testcases.
	- Add a "LICENSE" section to the main POD.
	- META.yml: Specify licence and minimum Perl version.
	- Fix t/symboltest.t to work when built against an installed version
	  of xapian-core (broken by changes in 1.2.20.0).
	- Fix "Filehandle STDOUT reopened as M only for input" warning from
	  running "perl Makefile.PL".

1.2.20.0  Wed Mar  4 00:30:08 UTC 2015
	[Changes contributed by Olly Betts]
	- Remove TODO for wrapping MatchAll and MatchNothing - these were added
	  in 1.2.13.0.  Reported by Will Crawford.
	- Wrap Xapian::BAD_VALUENO.
	- Fix "make test" to use the Xapian.so we just built, rather than an
	  installed version.

1.2.19.0  Tue Oct 21 00:35:35 UTC 2014
	[Changes contributed by Dmitry Karasik]
	- Fix deliberate leaks in QueryParser::add_valuerangeprocessor() and
	  QueryParser::set_stopper() by tracking object ownership properly.
	  (ticket#647)
	[Changes contributed by Olly Betts]
	- Fix deliberate leaks in TermGenerator::set_stopper() and Enquire
	  methods which allow specifying a Sorter object similarly.

1.2.18.0  Sun Jun 22 06:39:55 UTC 2014
	[Changes contributed by Olly Betts]
	- README: Add link to "Getting Started with Xapian".
	- Mass whitespace clean-up.

1.2.17.0  Wed Jan 29 00:00:00 UTC 2014
	- No change except for bumping the version to indicate compatibility
	  with Xapian 1.2.17.

1.2.16.0  Wed Dec  4 00:00:00 UTC 2013
	[Changes contributed by Olly Betts]
	- t/symbol-test/Makefile.PL: Pass $CPPFLAGS and $CXXFLAGS from the
	  environment through to the sub-build, fixing symbol-test.t failure
	  when built with CPPFLAGS=-D_GLIBCXX_DEBUG.

1.2.15.0  Tue Apr 16 23:43:24 UTC 2013
	[Changes contributed by Olly Betts]
	- Remove superfluous duplicate method wrappers from WritableDatabase
	  for methods wrapped in Database parent class.
	- Improve test coverage.
	- Fix minor typo in POD documentation.

1.2.14.0  Thu Mar 14 23:12:38 UTC 2013
	[Changes contributed by Olly Betts]
	- Perl 5.16.1 adds a '.' after "at foo line 123" so adjust regexp in
	  testcase t/10query.t to allow an optional '.' there.  (ticket#610)

1.2.13.0  Wed Jan  9 11:19:20 UTC 2013
	[Changes contributed by Adam Sjøgren]
	- Wrap 2 and 3 parameter forms of StringValueRangeProcessor
	  constructor so prefixes and suffixes can be specified.
	  (ticket#607)
	[Changes contributed by Olly Betts]
	- Wrap the zero argument Query constructor.
	- Add wrappers for Query::MatchAll and Query::MatchNothing.
	- Don't pointlessly reinitialise default std::string parameters to an
	  empty string (performance and code size micro-optimisation).

1.2.12.0  Wed Jun 27 12:17:26 UTC 2012
	- No change except for bumping the version to indicate compatibility
	  with Xapian 1.2.12.

1.2.11.0  Tue Jun 26 12:13:39 UTC 2012
	- No change except for bumping the version to indicate compatibility
	  with Xapian 1.2.11.

1.2.10.0  Wed May  9 10:45:51 UTC 2012
	[Changes contributed by Olly Betts]
	- Wrap Database::close() (was previously only wrapped for
	  WritableDatabase).
	- Suppress warnings about "not a known MakeMaker parameter name" in a
	  way which also works for newer versions of Perl.

1.2.9.0  Thu Mar  8 07:19:27 UTC 2012
	[Changes contributed by Olly Betts]
	- Wrap Document::get_docid() method.
	- Fix "Use of qw(...) as parentheses is deprecated" warnings in tests
	  with Perl 5.14.
	- Improve test coverage of TermGenerator (backported from trunk).

1.2.8.0  Tue Dec 13 14:45:07 UTC 2011
	[Changes contributed by Olly Betts]
	- Add note to README about documentation, pointing out that the docs
	  for Xapian are useful.
	- Improve note in README about moving to SWIG-generated wrappers in the
	  next release series.

1.2.7.0  Wed Aug 10 06:14:53 UTC 2011
	[Changes contributed by Olly Betts]
	- Note in README that the hand-coded XS wrappers are heading for
	  retirement.

1.2.6.0  Sun Jun 12 11:55:42 UTC 2011
	[Changes contributed by Adam Sjøgren]
	- Wrap new method QueryParser::set_max_wildcard_expansion().
	  (ticket#350)

1.2.5.0  Mon Apr  4 14:00:38 UTC 2011
	[Changes contributed by Olly Betts]
	- simpleindex.pl - use 'while' to loop over input lines - 'foreach'
	  reads them all in and then loops over them, while reads and processes
	  line by line.
	- Add '1;' to the end of t/symbol-test/SymbolTest.pm.
>>>>>>> 9e110d4d

1.2.4.0  Thu Dec 19 12:41:49 UTC 2010
	[Changes contributed by Olly Betts]
	- Xapian exceptions were still being thrown as strings in Perl in
	  some cases.  Now all cases throw a subclass of Search::Xapian::Error.
	  For compatibility with code which expects the previous behaviour
	  these subclasses auto-stringify to the string which would have been
	  thrown before.
	- Make sure all Perl files have 'use strict;' and 'use warnings;'.
	- Remove superfluous 'use Carp;' from generated error classes.
	- t/document.t,t/index.t,t/search.t: Test TermIterator::get_termname().
	- Makefile.PL now looks for CXXFLAGS and CPPFLAGS passed on the
	  command line, and adds them to CCFLAGS in the generated Makefile.
	[Changes contributed by Tim Brody]
	- New testcase t/10query.t.
	[Changes contributed by David F. Skoll and Dave O'Neill]
	- Tell DynaLoader to load the module with RTLD_GLOBAL so exceptions
	  still work when multiple Perl modules which link to xapian-core are
	  loaded.  (ticket#522)

1.2.3.0  Tue Aug 24 06:03:12 UTC 2010
	[Changes contributed by Tim Brody]
	- Allow user-specified ExpandDecider to be specified to get_eset().
	[Changes contributed by Jess Robinson]
	- Fix bogus "can't find libtool" error when rerunning Makefile.PL and
	  XAPIAN_CONFIG isn't explicitly specified.

1.2.2.0  Sun Jun 27 03:31:36 UTC 2010
	- No change except for bumping the version to indicate compatibility
	  with Xapian 1.2.2.

1.2.1.0  Tue Jun 22 14:48:00 UTC 2010
	- No change except for bumping the version to indicate compatibility
	  with Xapian 1.2.1.

1.2.0.0  Wed Apr 28 10:44:15 UTC 2010
	[This release includes all changes from 1.0.20 which are relevant.]

1.1.5.0  Thu Apr 15 04:23:16 UTC 2010
	[This release includes all changes from 1.0.19 which are relevant.]

1.1.4.0  Mon Feb 15 14:08:51 UTC 2010
	[This release includes all changes from 1.0.18 which are relevant.]
	[Changes contributed by Henry Combrinck]
	- Add wrappers for the spelling correction functionality (ticket#420).
	- Add wrapper for Database::close() (ticket#422).

1.1.3.0  Wed Nov 18 11:00:23 UTC 2009
	[This release includes all changes from 1.0.15-17 which are relevant.]
	[Changes contributed by Olly Betts]
	- Wrap new Xapian::SerialisationError class.
	- Ship simplematchdecider.pl example, which was added in 1.0.13.1 but
	  accidentally not added to 1.1.1.0.
	- Work around odd rerunning of Makefile.PL by MakeMaker when srcdir !=
	  builddir.

1.1.2.0  Thu Jul 23 04:14:29 UTC 2009
	[This release includes all changes from 1.0.14 which are relevant.]

1.1.1.0  Tue Jun  9 13:22:07 UTC 2009
	[Changes contributed by Olly Betts]
	- Add Search::Xapian::MSet::items() method which returns an array
	  tied to the MSet (much like Search::Xapian::Enquire::matches(), but
	  you get easy access to the MSet object itself too).
	- Add the ability to tie an ESet to an array and a new
	  Search::Xapian::ESet::items() method to make use of it.
	- Add new translated version of the simple examples from the Python
	  bindings.
	- Add more fully featured examples: full-indexer.pl and
	  full-searcher.pl.
	- Add better test coverage for MatchDecider.
	- Catch C++ exceptions from methods of Document and rethrow as Perl
	  exceptions (ticket#284).
	- Add dependency to regenerate Makefile if Xapian.pm changes (since the
	  former contains a version number extracted from the latter).

1.1.0.0  Thu Apr 22 13:56:31 GMT 2009
	[Changes contributed by Andreas Marienborg and Olly Betts]
	- Xapian C++ exceptions classes are now wrapped and C++ exceptions
	  are caught and rethrown in Perl as the wrapped classes.
	[Changes contributed by Olly Betts]
	- Xapian-core now uses libtool 2.2.x, which has required changes to
	  the how we cram libtool into the MakeMaker-generated Makefile.
	  However, there's still a wrinkle in this change - you can't currently
	  run "make install" in a tree configured to use an uninstalled
	  xapian-core.

1.0.23.0  Fri Jan 14 04:18:24 UTC 2011
	[Changes contributed by David F. Skoll and Dave O'Neill]
	- Tell DynaLoader to load the module with RTLD_GLOBAL so exceptions
	  still work when multiple Perl modules which link to xapian-core are
	  loaded (ticket#522).

1.0.22.0  Sun Oct  3 12:36:44 UTC 2010
	[Changes contributed by Jess Robinson]
	- Fix bogus "can't find libtool" error when rerunning Makefile.PL and
	  XAPIAN_CONFIG isn't explicitly specified.
	[Changes contributed by Tim Brody]
	- New testcase t/10query.t.

1.0.21.0  Fri Jun 18 16:41:32 UTC 2010
	- No change except for bumping the version to indicate compatibility
	  with Xapian 1.0.21.

1.0.20.0  Tue Apr 27 12:35:35 UTC 2010
	[Changes contributed by Olly Betts]
	- Avoid importing isa from UNIVERSAL to fix Perl 5.12 deprecation
	  warning (Debian bug#578559).
	- Fix testcase t/04functions.t to work with Perl compiled with
	  -Duselongdouble (Debian bug#578558).

1.0.19.0  Thu Apr 15 03:55:04 UTC 2010
	[Changes contributed by Olly Betts]
	- Wrap Document::add_boolean_term() (new in C++ API in 1.0.18).
	- Add test coverage for Document::remove_term().

1.0.18.0  Sun Feb 14 10:22:53 UTC 2010
	[Changes contributed by Henry Combrinck]
	- Add wrappers for the spelling correction functionality (ticket#420).

1.0.17.0  Wed Nov 18 02:02:41 UTC 2009
	[Changes contributed by Olly Betts]
	- Fix to build with compilers other than GCC by disabling Perl's
	  #define for bool.  (ticket#404)

1.0.16.0  Thu Sep 10 06:26:08 UTC 2009
	[Changes contributed by Olly Betts]
	- Improve documentation of QueryParser::set_default_op() and
	  QueryParser::get_default_op().
	- examples/: Use MSet::items() (new in 1.0.13.1).
	- examples/simpleexpand.pl: Remove debug print statement left in by
	  accident.
	- Add dependency to regenerate Makefile if Xapian.pm changes (since the
	  former contains a version number extracted from the latter).
	- Add better test coverage for MatchDecider.

1.0.15.0  Wed Aug 26 14:59:31 GMT 2009
	[Changes contributed by Frank Lichtenheld]
	- Run POD coverage tests if TEST_POD_COVERAGE is set rather than
	  TEST_POD so that the other POD tests can easily be enabled without
	  enabling the coverage tests.

1.0.14.0  Tue Jul 21 16:10:19 GMT 2009
	[Changes contributed by Olly Betts]
	- Add handling of C++ exceptions from methods of Document (ticket#284).

1.0.13.1  Tue May 26 13:51:18 GMT 2009
	[Changes contributed by Olly Betts]
	- Deprecate Search::Xapian::MSet::matches() and make it issue a
	  warning.  Please use Search::Xapian::MSet::items() instead.
	- Add another translated example: simplematchdecider.pl

1.0.13.0  Sat May 23 15:10:39 GMT 2009
	[Changes contributed by Olly Betts]
	- Add Search::Xapian::MSet::matches() method which returns an array
	  tied to the MSet (much like Search::Xapian::Enquire::matches(), but
	  you get access to the MSet object itself).
	- Add new translated version of the simple examples from the Python
	  bindings.
	- Add more fully featured examples: full-indexer.pl and
	  full-searcher.pl.

1.0.12.0  Sun Apr 19 11:18:04 GMT 2009
	[Changes contributed by Olly Betts]
	- Add handling of exceptions from Database::get_metadata() and methods
	  of Enquire which might throw DatabaseModifiedError to address
	  situation reported in ticket#284.
	- Skip thread.t testcase if Perl is new enough, but wasn't built with
	  thread support (reported by Felix Antonius Wilhelm Ostmann).
	- Fix "fake VPATH" mode to work better.
	[Changes contributed by Kosei Moriyama]
	- Add test coverage for more WritableDatabase methods.

1.0.11.0  Sun Mar 15 12:53:20 GMT 2009
	[Changes contributed by Olly Betts]
	- Wrap the new FLAG_DEFAULT constant which gives the QueryParser
	  default flag settings, allowing you to easily add flags to the
	  default ones.

1.0.10.0  Tue Dec 23 09:18:21 GMT 2008
	[Changes contributed by Olly Betts]
	- Makefile.PL now supports a "fake VPATH" mode, to better support for
	  building from SVN.  If you run "perl /path/to/Makefile.PL" then
	  Makefile.PL will run Makefile.PL as nomal in /path/to, and then
	  create a stub Makefile in the current directory which forwards any
	  make invocations.

1.0.9.0  Fri Oct 31 23:27:06 GMT 2008
	[Changes contributed by Olly Betts]
	- Wrap Search::Xapian::get_major_version(), get_minor_version(),
	  get_revision(), sortable_serialise(), and sortable_unserialise().
	- Reject xapian-core < 1.0 with an error rather than just a warning.

1.0.8.0  Thu Sep  4 05:38:22 GMT 2008
	- No change except for bumping the version to indicate compatibility
	  with Xapian 1.0.8.

1.0.7.0  Thu Jul 17 00:18:17 GMT 2008
	[Changes contributed by Olly Betts]
	- Handle exceptions from Xapian::Stem constructor (reported by Joey
	  Hess in Debian BTS #486138).
	- Fix testcase in t/parser.t for improved behaviour of xapian-core.
	- Actually fill in @Search::Xapian::DB_NAMES.
	- Search::Xapian::Query->new(<OP>, <TERMS>) now allows integers and
	  numbers as terms - these are coerced to strings as with standard
	  Perl parameter passing.

1.0.6.0  Sun Mar 30 10:20:58 GMT 2008
	[Changes contributed by Olly Betts]
	- If the Search::Xapian and xapian-config versions don't match, and
	  $ENV{AUTOMATED_TESTING} is true, then we need to unlink Makefile as
	  well as exiting with status 0.
	- Mention QueryParser flags in POD: FLAG_SPELLING_CORRECTION,
	  FLAG_SYNONYM, FLAG_AUTO_SYNONYMS, and FLAG_AUTO_MULTIWORD_SYNONYMS.
	- Removed no-op method Enquire::register_match_decider() which is now
	  deprecated in C++.  It doesn't do anything, and never has, so if
	  you were calling it, you can just remove the call!
	- Improve POD for Enquire::get_eset().
	- Increment the reference counts of Sorter objects passed to methods
	  of Enquire.  This means we'll leak them, but that's better than
	  having them garbage collected while the C++ code is still using them.
	  This will be fixed properly in a future release.
	- You can now construct a Query from a mixed list of Query objects and
	  strings (previously the list had to be all Query objects or all
	  strings).
	- Don't accept values with a leading '-' or '+' for OP_* constants -
	  users should be using the defined constants for these which are all
	  positive without an explicit '+'.
	- Wrap OP_SCALE_WEIGHT, OP_VALUE_GE, OP_VALUE_LE, and the corresponding
	  Query constructor overloads.
	[Changes contributed by Matthew Somerville]
	- Wrap optional prefix argument to WritableDatabase::allterms_begin()
	  and WritableDatabase::allterms_end().

1.0.5.0  Wed Jan 02 01:07:28 GMT 2008
	[Changes contributed by Olly Betts]
	- Suppress MakeMaker warnings if CXX and/or XAPIAN_CONFIG are
	  specified.
	- If CXX and/or XAPIAN_CONFIG are specified in the environment, we
	  make sure that they are preserved in Makefile.PL is rerun.
	- If xapian-config isn't found, Makefile.PL now exits with status 0
	  which CPAN tester script understand to mean "missing dependencies".
	- If the Search::Xapian and xapian-config versions don't match, the
	  usual warning is replaced by an error and exit with status 0 if
	  $ENV{AUTOMATED_TESTING} is true.
	- Emphasise in the README and POD that bug reports should be sent to
	  the xapian-discuss mailing list or Xapian bug tracker, not to the
	  CPAN bug tracker or individual authors.
	- "use Exporter 'import';" rather than inheriting from Exporter to
	  avoid pulling other symbols in.
	- Rejig the constructors of the ValueRangeProcessor subclasses so that
	  they should work with Perl 5.6 too.
	- Wrap MultiValueSorter and Enquire::set_sort_by_key(), etc.
	- Minor documentation improvements.
	- Enhance t/parser.t to check results of NumberValueRangeProcessor.
	- Fix QueryParser::parse_query() to catch Xapian::Error rather than
	  const char * - it stopped throwing const char * in Xapian 1.0.0
	  (bug#221).
	- Wrap TermGenerator methods: set_database() and set_flags().
	[Changes contributed by Rusty Conover]
	- Wrap QueryParser flags: FLAG_SPELLING_CORRECTION, FLAG_SYNONYM,
	  FLAG_AUTO_SYNONYMS, and FLAG_AUTO_MULTIWORD_SYNONYMS.
	- Wrap WritableDatabase methods: add_synonym(), remove_synonym(), and
	  clear_synonyms().
	- Wrap TermGenerator::FLAG_SPELLING and TermGenerator::set_database().

1.0.4.0  Wed Oct 31 23:18:02 GMT 2007
	[Changes contributed by Olly Betts]
	- Add all the POD pages to the "see also" on the main POD page.
	- Fix typos and improve wording throughout the POD documentation.
	- Add POD documentation for ValueIterator.
	- Makefile.PL now accepts XAPIAN_CONFIG and CXX on the command line
	  (like autoconf configure scripts) and values specified here are
	  persistent across automatic reruns, so promote this usage over
	  environmental variables.
	- Compiling with GCC 4.2 gives many "deprecated conversion from string
	  constant to 'char*'" warnings.  Most are from XS-generated code, but
	  fix the small number which aren't.
	- Make Search::Xapian work with 'use threads;' by adding 'sub
	  CLONE_SKIP { 1 }' to all the classes (this requires Perl >= 5.8.7
	  to work, but has no effect on older versions).  Using CLONE_SKIP
	  means that Xapian objects aren't copied to subthreads, so the wrapped
	  C++ objects don't get destroyed more than once.  Thanks to Ron Kass
	  for suggesting this change.
	- Add testcase thread.t to check that threaded use works as expected
	  under Perl 5.8.7.
	- BoolWeight objects are now blessed as class BoolWeight rather than
	  class Weight.
	- Fix test parser.t to match the fixed behaviour of STEM_ALL.
	- Cleaned up unnecessary 'require Exporter;' and 'use Carp;'.
	- Move the POD documentation to the end of the pm files and insert
	  __END__ before them.
	- A script to generate interlinked HTML documentation has been added
	  (called makehtmldocs).

1.0.3.0  Sat Sep 29 13:26:32 BST 2007
	[Changes contributed by Olly Betts]
	- Wrap Database::get_metadata() and WritableDatabase::set_metadata().
	- Improve QueryParser pod documentation.
	- PerlStopper::operator() now declared const as it should be.
	- Suppress "deprecated" warnings from Xapian since we need to keep
	  wrapping deprecated features.
	- Suppress compilation warnings on some Linux distros.
	- Add Xapian.lo to MANIFEST.SKIP (it's generated if we're building
	  against an uninstalled xapian-core tree).
	[Changes contributed by Reini Urban]
	- Force LD to be "g++ -shared" for GCC on Cygwin since Perl < 5.9.5
	  Cygwin packages need it.

1.0.2.0  Thu Jul 05 15:44:03 BST 2007
	[Changes contributed by Olly Betts]
	- Disable NumberValueRangeProcessor tests, which need updating.

1.0.1.0  Sat Jun 16 00:49:33 BST 2007
	[Changes contributed by Olly Betts]
	- Wrap new optional prefix argument to Database::allterms_begin() and
	  Database::allterms_end().
	- Test Database::allterms_begin() in t/search.t.
	- Increment the reference counts of Stopper and ValueRangeProcessor
	  objects passed to methods of QueryParser and TermGenerator.  This
	  means we'll leak them, but that's better than having them garbage
	  collected while the C++ code is still using them.  This will be
	  fixed properly in a future release.

1.0.0.0  Sat May 26 00:41:07 BST 2007
	[Changes contributed by Olly Betts]
	- Wrap new TermGenerator class.
	- Wrap new QueryParser flags FLAG_PURE_NOT and FLAG_PARTIAL.
	- Wrap new Query op OP_VALUE_RANGE and associated constructor.
	- Wrap ValueRangeProcessor and subclasses, and
	  QueryParser::add_valuerangeprocessor().
	- Removed wrappers for deprecated features which have now been removed
	  from the C++ API.
	- Fix small memory leaks in various methods when the C++ method throws
	  an exception.
	- MSet::convert_to_percentage() now actually works (and added feature
	  tests to search.t to make sure it keeps working).
	- Test WritableDatabase::add_value() in t/index.t.
	- Test OP_VALUE_RANGE in new t/valuerange.t.
	- Test ValueRangeProcessor and subclasses in t/parser.t.
	- More tests for ESetIterator.
	- Feature tests for new TermGenerator class.
	- Add "make check" as an alias for "make test".

0.9.10.0  Tue Mar 06 02:27:02 2007
	[Changes contributed by Rusty Conover]
	- Wrap MatchDecider and make it usable with Enquire::get_mset()
	- Wrap check_at_least parameter of Enquire::get_mset()
	[Changes contributed by Olly Betts]
	- Wrap rset parameter of Enquire::get_mset()
	- Make all get_mset parameter combinations available via
	  Enquire::matches()
	- Add tests for check_at_least and rset parameters of
	  Enquire::get_mset()
	- Avoid warning from MakeMaker when generating Makefile for linking
	  against an uninstalled xapian-core tree.
	- Correct several errors in the pod documentation for
	  Search::Xapian::PositionIterator.

0.9.9.1  Mon Dec 11 06:08:57 2006
	[Changes contributed by Olly Betts]
	- Fix typo in BoolWeight documentation.
	- Fix BoolWeight default constructor (broken by changes in 0.9.9.0).
	- Wrap TradWeight class.

0.9.9.0  Mon Nov 09 02:31:09 2006
	[Changes contributed by Olly Betts]
	- Fix the BM25Weight constructors.
	- Fix problem with isa not being known in Xapian::PostingIterator.
	- Wrap the newly implemented transaction API to WritableDatabase.

0.9.6.0  Sun Jun 04 01:14:00 2006
	[Changes contributed by Olly Betts]
	- Alex's CPAN email address bounces, so change occurrences of it
	  to direct users to the xapian-discuss mailing list for now.
	- Correct several occurrences of "Xapian::Search::" to
	  "Search::Xapian::".
	- Wrap Enquire::set_docid_order (and document set_sort_forward
	  as deprecated.)
	- Wrap new method Enquire::set_sort_by_relevance_then_value.
	- Document Enquire::set_sort_by_* (and document set_sorting as
	  deprecated.)
	- Wrap the BM25Weight constructor which takes parameters
	  (the default one is much less useful, since Xapian defaults
	  to BM25Weight with the default parameters anyway!)
	- Wrap Enquire::set_sort_by_value_then_relevance()
	- Wrap the optional flags parameter to QueryParser::parse_query().
	- Disable the wrappers for the transaction API to WritableDatabase
	  - it's not implemented by any database backend yet, so it's not
	  useful to wrap it at present.
	- Fix PostingIterator != and == to handle both other PostingIterators
	  and numbers like PositionIterator does.
	- Wrap constants FLAG_BOOLEAN_ANY_CASE and FLAG_WILDCARD.
	- Fix typos and other problems in the POD documentation.  Document all
	  constants.
	- Update the list of unwrapped classes and methods.
	- Update the version in the README file.  Add code to Makefile.PL
	  to check that the various references to the current version are
	  all up-to-date.
	- Makefile.PL now refuses to proceed if it can't find Xapian.
	- Makefile.PL now checks that the Xapian version and Search::Xapian
	  version match, and if not issues a non-fatal warning (for now).
	- Makefile.PL now allows building against an uninstalled xapian-core
	  tree (which is useful when doing development work on Search::Xapian
	  itself).
	- Add feature test for Document::termlist_begin().
	[Changes contributed by Tim Brody]
	- Add MANIFEST.SKIP to allow "make manifest".

0.9.2.4  Fri Feb 15 14:59:23 2006
	[Changes contributed by Olly Betts and Tim Brody]
	- Catch C++ exceptions from QueryParser and rethrow them as Perl
	  exceptions.
	- Makefile.PL now checks environmental variable CXX for the C++
	  compiler to use.
	- Fixed cross-wired methods inside Enquire::get_matching_terms_begin
	  and Enquire::get_matching_terms_end (thanks to Arne Georg Gleditsch
	  for reporting this).
	- $q = Query(op, @termlist) now handles terms with embedded zero bytes.
	- Removed Query::clone() and = overload - they would die if ever used
	  and aren't useful since a Query object is essentially immutable once
	  constructed.
	- Removed MSet::max_size - C++ only has it so MSet works as an STL
	  container.
	- RSet::size() returns doccount not termcount (though they're currently
	  the same type underneath so this is an aesthetic internal change).
	- Wrap most of the changed Xapian::QueryParser API.
	- Wrap new SimpleStopper class (with test cases).
	- Added PerlStopper class which can be subclassed in Perl to implement
	  your own stop word algorithm.
	- Wrap new Enquire sorting API methods.
	- Updated list of unwrapped classes and methods in documentation.
	- Make != and == work for comparing iterators (as well as ne and eq).

0.9.2.3  Thu Feb 16 16:57:43 2006
	[Changes contributed by Benjamin Smith]
	- Corrected module names advertised in the POD.
	- Added new_term method to Search:Xapian::Query.
	- Fixed the package statement in BoolWeight.pm.
	- Removed useless prototypes in Search::Xapian::Query.
	- some extraneous blank lines removed (from >1 lines to just 1 line)
	[Changes contributed by Peter Karman]
	- Added set_sort_by_value method to Search::Xapian::Enquire
	[Changes contributed by Marcus Ramberg]
	- Fixed get_term_end in Search::Xapian::Query
	- Added set_stemmer in Search::Xapian::QueryParser
	- Added get_terms in Search::Xapian::Query

0.9.2.2  Tue Sep  6 16:48:30 2005
	[Changes contributed by Marcus Ramberg]
	- Added a lot of documentation.
	- Added support for setting weighting schemes in ::Enquire
	- Added add_prefix and add_boolean_prefix to QueryParser.
	- Added support for flags to parse_query
	- Added basic exception handling for QueryParser.

0.9.2.1  Mon Aug  8 12:24:34 2005
	- Let perl know Search::Xapian::WritableDatabase is a subclass of
	  Search::Xapian::Database by adding the latter to the former's @INC.

0.9.2.0  Mon Aug  8 12:08:25 2005
	- Removed 'set_window', 'set_cutoff', 'set_elite_set_size' and
	  'set_length' methods from Xapian::Query class
	- Switched Search::Xapian::Stopper from using now abstract
	  Xapian::Stopper class to Xapian::SimpleStopper subclass.

0.8.4.0  Wed Dec  8 03:36:13 2004
	[Changes contributed by Olly Betts]
	- Changed Database and WritableDatabase constructors to use the new C++
	  constructors instead of the factory functions.
	- Eliminated GNU-make-ism from generated Makefile.
	- Added new test "exception.t" to test C++ -> Perl exception handling.

0.8.3.1  Tue Nov  3 18:25:02 2004
	[Changes contributed by Olly Betts]
	- Fixed handling of optional parameters in Document::add_posting(),
	  Document::add_term(), Document::remove_posting(),
	  Enquire::set_cutoff(), Enquire::set_sorting(), and
	  QueryParser::set_stemming_options().  Added test cases for
	  the first three.
	- Fixed wrapping of Enquire::get_matching_terms_begin() and
	  get_matching_terms_end().
	- Wrap versions of RSet::add_document(), RSet::remove_document(), and
	  RSet::contains() which take MSetIterator instead of a docid.

0.8.3.0  Tue Oct 27 20:32:36 2004
	[Changes contributed by Olly Betts]
	- Fixed exporting of DB_* constants.
	- Makefile.PL now checks environmental variable XAPIAN_CONFIG.
	- Wrap missing Database/WritableDatabase methods: get_lastdocid(),
	  positionlist_begin(), and positionlist_end().
	- Added WritableDatabase->new() which creates an inmemory database
	- Wrap missing WritableDatabase methods: delete_document_by_term(),
	  and replace_document_by_term().
	- Wrap missing Document methods: remove_value(), and clear_values().
	- Fixed usage message if MSet::fetch called with > 3 parameters.
	- Fixed MSet::convert_to_percent() to actually return a value!
	- Wrap missing MSetIterator methods: --, get_collapse_count().
	- Removed bogus += methods from all iterators (these actually ignored
	  the second argument and always incremented once).
	- Cleaned up wrapping of ++ methods for all iterators.
	- Wrap missing ESet methods: back().
	- Fixed wrapping of ESetIterator methods: ==, !=.
	- Wrap 3 argument form of Enquire::set_sorting().
	- Wrap missing method PositionIterator::get_description().
	- Fixed return value for Query::set_length().
	- Wrap missing method Query::empty().
	- Second argument to QueryParser::set_stemming_options() may now be
	  omitted.
	- Wrap ValueIterator class.
	- Added tests of many of the new and fixed methods.
	- Documentation now lists unwrapped classes and methods.

0.8.0.4  Wed Jun  9 12:08:54 2004
	[Changes contributed by Tim Brody]
	- Wrappers for ::QueryParser and ::Stopper

0.8.0.3  Thu Jun  3 13:14:39 2004
	- Makefile.PL now uses xapian-config to determine
	  library/include path
	[Changes contributed by Olly Betts]
	- Wrapped Database::postlist_begin() and postlist_end()
	- Database::get_doccount(), get_avlength(), and get_termfreq()
	  now return values correctly
	- WritableDatabase::delete_document() and replace_document()
	  now handle exceptions
	- Wrapped all methods which WritableDatabase inherits from
	  Database
	- Fixed 2 warnings when building with GCC 3.3
	- Added more test cases to index.t
	- Corrected typemap - weight is a floating point value; other
	  types are unsigned
	- Wrapped Stem::get_description()

0.8.0.2  Thu May 13 17:36:45 2004
	- More error handling for Query and Document classes
	- Fully wrapped PositionIterator and PostingIterator
	- Optional arguments now supported for most methods

0.8.0.1  Wed May 12 18:58:46 2004
	- Improved Query class which uses new C++ constructor methods
	  to allow the combination of an unlimited number of terms
	- More verbose tests, covering all query operations

0.8.0.0  Tue May  4 16:06:41 2004
	- New version numbering scheme chases xapian version
	- Added overloaded function for TermIterator class
	- Wrapped all methods for Xapian::Enquire (except
	  set_weighting_scheme, which is passed a Weight object - a
	  class for which wrappers do not yet exist).
	- Replaced AUTOLOAD method designed to reduce code redundancy
	  in Enquire.pm with two separate methods (it was preventing
	  attempts to call unwrapped methods from throwing errors).
	[Changes contributed by Olly Betts]
	- Converted to use xapian.h and Xapian:: classnames
	- add_term is the new preferred name for add_term_nopos
	- Added stubs for PostingIterator and PositionIterator
	- String values are now passed in a zero-byte safe way
	- OM_DB_* renamed to Search::Xapian::DB_*
	- Now requires Xapian at least version 0.8.0
	- Search::Xapian::Database::allterms_end() fixed (was returning
	  the same as Search::Xapian::Database::allterms_begin()

0.05  Tue Jan 14 01:43:45 2003
	- OM_DB_CREATE_OR_* symbols wrapped
	- Extra tests for argument validity for Search::Xapian::Query
	  constructor
	- Makefile.PL now prints where it has located om/om.h and
	  libxapian.so files
	[Changes contributed by Olly Betts]
	- Most methods wrapped for OmESet, OmESetIterator, OmRSet
	- OmMSet::empty() returns bool, not om_weight
	- Fixed eq and ne for Search::Xapian::MSetIterator
	- Fixed Search::Xapian::MSet::convert_to_percent()
	- Moved #include-s to top of Xapian.xs to fix compilation
	  problems
	- Added 14 new test cases

0.04  Thu Dec 26 18:17:54 2002
	- Convenience method: $enq->set_query( $op, @terms ... );
	  now autogenerates a query object with the arguments passed
	  if the first of them is not itself a query object
	- Convenience method: $enq = $db->enquire( [$query] );
	  which autogenerates Enquire object, calling set_query() if
	  it is passed a query with which to do so
	- Added tests for tied MSet class
	- Added $enquire->matches() method returning tied MSet object
	- Removed deprecated OmSettings class

0.03  Fri Nov  8 16:53:22 2002
	- All methods wrapped for OmDatabase, OmWritableDatabase,
	  OmDocument, OmEnquire, OmMSet, OmMSetIterator, OmQuery and
	  OmSettings classes
	- Overload pragma: copy constructor for all classes that
	  support copying
	- Overload pragma: '++' for MatchSetIterator
	- Interface to all overloaded C++ constructors
	- Mapping for OmQuery::op enumerated type to exported symbols
	- Removed non-functioning 'MatchSet' method

0.02  Sun Sep 15 19:48:32 2002
	- Added bindings to create databases and index documents
	- Added error handling for Database constructors
	- 3 test scripts; create, index and search
	- Fixed MatchSetIterator->get_docid returning wrong value
	- Fixed string typemap

0.01  Tue Sep 10 16:03:23 2002
	- original version; created by h2xs 1.21 with options
		-x -O -n Search::Xapian -A simplesearch.h
<|MERGE_RESOLUTION|>--- conflicted
+++ resolved
@@ -1,19 +1,17 @@
 Revision history for Perl extension Search::Xapian.
 
-<<<<<<< HEAD
-1.2.4.1  Wed Mar 23 13:50:37 UTC 2011
-        [Changes contributed by Val Rosca]
-        Expose the facets API:
-        - Wrappers for the MatchSpy and ValueCountMatchSpy classes
-        - Allow Perl implementations of MatchSpy by inheriting from the
-          PerlMatchSpy class
-        - Make Xapian::Enquire PerlSpy-aware via the PerlSpyAwareEnquire
-          class ; keep track of references to avoid leaks
-        - Create a PerlMatchSpyAdaptor class that is used by
-          PerlSpyAwareEnquire to wrap SV as MatchSpies
-        - add_matchspy & clear_matchspies methods added to Xapian::Enquire
-        - t/facets.t
-=======
+    [Changes contributed by Val Rosca, updated by Andreas Marienborg]
+    Expose the facets API:
+    - Wrappers for the MatchSpy and ValueCountMatchSpy classes
+    - Allow Perl implementations of MatchSpy by inheriting from the
+      PerlMatchSpy class
+    - Make Xapian::Enquire PerlSpy-aware via the PerlSpyAwareEnquire
+      class ; keep track of references to avoid leaks
+    - Create a PerlMatchSpyAdaptor class that is used by
+      PerlSpyAwareEnquire to wrap SV as MatchSpies
+    - add_matchspy & clear_matchspies methods added to Xapian::Enquire
+    - t/facets.t
+
 1.2.21.1
 	[Changes contributed by Olly Betts]
 	- t/termgenerator.t: If a memory leak is detected, report how many
@@ -134,7 +132,6 @@
 	  reads them all in and then loops over them, while reads and processes
 	  line by line.
 	- Add '1;' to the end of t/symbol-test/SymbolTest.pm.
->>>>>>> 9e110d4d
 
 1.2.4.0  Thu Dec 19 12:41:49 UTC 2010
 	[Changes contributed by Olly Betts]

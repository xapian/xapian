--- conflicted
+++ resolved
@@ -7,21 +7,13 @@
     Database *  databases
     CODE:
 	try {
-<<<<<<< HEAD
-	    RETVAL = new PerlSpyAwareEnquire(*databases);
-=======
+	    RETVAL = XAPIAN_PERL_NEW(PerlSpyAwareEnquire, (*databases));
 	    RETVAL = XAPIAN_PERL_NEW(Enquire, (*databases));
->>>>>>> 9e110d4d
-	} catch (...) {
-	    handle_exception();
-	}
-    OUTPUT:
-	RETVAL
-
-void
-Enquire::DESTROY()
-    CODE:
-        delete (PerlSpyAwareEnquire*) THIS;
+	} catch (...) {
+	    handle_exception();
+	}
+    OUTPUT:
+	RETVAL
 
 void
 Enquire::set_query1(query)
@@ -337,7 +329,6 @@
 Enquire::get_description()
 
 void
-<<<<<<< HEAD
 Enquire::add_matchspyi(spy)
     MatchSpy* spy
     CODE:
@@ -365,8 +356,8 @@
         } catch (...) {
             handle_exception();
         }
-=======
+
+void
 Enquire::DESTROY()
     CODE:
-	XAPIAN_PERL_DESTROY(Enquire, THIS);
->>>>>>> 9e110d4d
+	XAPIAN_PERL_DESTROY(PerlSpyAwareEnquire, THIS);